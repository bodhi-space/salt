{
 "skipTitle": "Merge forward",
<<<<<<< HEAD
 "delayed": true,
 "delayedUntil": "2h",
 "userBlacklist": ["olliewalsh"]
=======
 "userBlacklist": []
>>>>>>> d36bdb1a
}
<|MERGE_RESOLUTION|>--- conflicted
+++ resolved
@@ -1,10 +1,4 @@
 {
  "skipTitle": "Merge forward",
-<<<<<<< HEAD
- "delayed": true,
- "delayedUntil": "2h",
  "userBlacklist": ["olliewalsh"]
-=======
- "userBlacklist": []
->>>>>>> d36bdb1a
 }
