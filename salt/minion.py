# -*- coding: utf-8 -*-
'''
Routines to set up a minion
'''
# Import python libs
from __future__ import absolute_import, print_function, with_statement
import os
import re
import sys
import copy
import time
import types
import signal
import fnmatch
import logging
import threading
import traceback
import contextlib
import multiprocessing
from random import randint, shuffle
from stat import S_IMODE

# Import Salt Libs
# pylint: disable=import-error,no-name-in-module,redefined-builtin
import salt.ext.six as six
if six.PY3:
    import ipaddress
else:
    import salt.ext.ipaddress as ipaddress
from salt.ext.six.moves import range
# pylint: enable=no-name-in-module,redefined-builtin

# Import third party libs
try:
    import zmq
    # TODO: cleanup
    import zmq.eventloop.ioloop
    # support pyzmq 13.0.x, TODO: remove once we force people to 14.0.x
    if not hasattr(zmq.eventloop.ioloop, 'ZMQIOLoop'):
        zmq.eventloop.ioloop.ZMQIOLoop = zmq.eventloop.ioloop.IOLoop
    LOOP_CLASS = zmq.eventloop.ioloop.ZMQIOLoop
    HAS_ZMQ = True
except ImportError:
    import tornado.ioloop
    LOOP_CLASS = tornado.ioloop.IOLoop
    HAS_ZMQ = False

HAS_RANGE = False
try:
    import seco.range
    HAS_RANGE = True
except ImportError:
    pass

HAS_PSUTIL = False
try:
    import salt.utils.psutil_compat as psutil
    HAS_PSUTIL = True
except ImportError:
    pass

HAS_RESOURCE = False
try:
    import resource
    HAS_RESOURCE = True
except ImportError:
    pass

try:
    import zmq.utils.monitor
    HAS_ZMQ_MONITOR = True
except ImportError:
    HAS_ZMQ_MONITOR = False
# pylint: enable=import-error

# Import salt libs
import salt
import salt.client
import salt.crypt
import salt.loader
import salt.beacons
import salt.engines
import salt.payload
import salt.syspaths
import salt.utils
import salt.utils.dictupdate
import salt.utils.context
import salt.utils.jid
import salt.pillar
import salt.utils.args
import salt.utils.event
import salt.utils.minion
import salt.utils.minions
import salt.utils.schedule
import salt.utils.error
import salt.utils.zeromq
import salt.defaults.exitcodes
import salt.cli.daemons
import salt.log.setup

from salt.config import DEFAULT_MINION_OPTS
from salt.defaults import DEFAULT_TARGET_DELIM
from salt.executors import FUNCTION_EXECUTORS
from salt.utils.debug import enable_sigusr1_handler
from salt.utils.event import tagify
from salt.utils.odict import OrderedDict
from salt.utils.process import (default_signals,
                                SignalHandlingMultiprocessingProcess,
                                ProcessManager)
from salt.exceptions import (
    CommandExecutionError,
    CommandNotFoundError,
    SaltInvocationError,
    SaltReqTimeoutError,
    SaltClientError,
    SaltSystemExit,
    SaltDaemonNotRunning,
    SaltException,
)


import tornado.gen  # pylint: disable=F0401
import tornado.ioloop  # pylint: disable=F0401

log = logging.getLogger(__name__)

# To set up a minion:
# 1. Read in the configuration
# 2. Generate the function mapping dict
# 3. Authenticate with the master
# 4. Store the AES key
# 5. Connect to the publisher
# 6. Handle publications


def resolve_dns(opts, fallback=True, connect=True):
    '''
    Resolves the master_ip and master_uri options
    '''
    ret = {}
    check_dns = True
    if (opts.get('file_client', 'remote') == 'local' and
            not opts.get('use_master_when_local', False)):
        check_dns = False

    if check_dns is True:
        # Because I import salt.log below I need to re-import salt.utils here
        import salt.utils
        try:
            if opts['master'] == '':
                raise SaltSystemExit
            ret['master_ip'] = \
                    salt.utils.dns_check(opts['master'], opts['master_port'], True, opts['ipv6'], connect)
        except SaltClientError:
            if opts['retry_dns']:
                while True:
                    import salt.log
                    msg = ('Master hostname: \'{0}\' not found or not responsive. '
                           'Retrying in {1} seconds').format(opts['master'], opts['retry_dns'])
                    if salt.log.setup.is_console_configured():
                        log.error(msg)
                    else:
                        print('WARNING: {0}'.format(msg))
                    time.sleep(opts['retry_dns'])
                    try:
                        ret['master_ip'] = salt.utils.dns_check(
                            opts['master'], opts['master_port'], True, opts['ipv6'], connect
                        )
                        break
                    except SaltClientError:
                        pass
            else:
                if fallback:
                    ret['master_ip'] = '127.0.0.1'
                else:
                    raise
        except SaltSystemExit:
            unknown_str = 'unknown address'
            master = opts.get('master', unknown_str)
            if master == '':
                master = unknown_str
            if opts.get('__role') == 'syndic':
                err = 'Master address: \'{0}\' could not be resolved. Invalid or unresolveable address. Set \'syndic_master\' value in minion config.'.format(master)
            else:
                err = 'Master address: \'{0}\' could not be resolved. Invalid or unresolveable address. Set \'master\' value in minion config.'.format(master)
            log.error(err)
            raise SaltSystemExit(code=42, msg=err)
    else:
        ret['master_ip'] = '127.0.0.1'

    if 'master_ip' in ret and 'master_ip' in opts:
        if ret['master_ip'] != opts['master_ip']:
            log.warning('Master ip address changed from {0} to {1}'.format(opts['master_ip'],
                                                                          ret['master_ip'])
            )
    ret['master_uri'] = 'tcp://{ip}:{port}'.format(ip=ret['master_ip'],
                                                   port=opts['master_port'])
    return ret


def prep_ip_port(opts):
    ret = {}
    if opts['master_uri_format'] == 'ip_only':
        ret['master'] = opts['master']
    else:
        ip_port = opts['master'].rsplit(":", 1)
        if len(ip_port) == 1:
            # e.g. master: mysaltmaster
            ret['master'] = ip_port[0]
        else:
            # e.g. master: localhost:1234
            # e.g. master: 127.0.0.1:1234
            # e.g. master: ::1:1234
            ret['master'] = ip_port[0]
            ret['master_port'] = ip_port[1]
    return ret


def get_proc_dir(cachedir, **kwargs):
    '''
    Given the cache directory, return the directory that process data is
    stored in, creating it if it doesn't exist.
    The following optional Keyword Arguments are handled:

    mode: which is anything os.makedir would accept as mode.

    uid: the uid to set, if not set, or it is None or -1 no changes are
         made. Same applies if the directory is already owned by this
         uid. Must be int. Works only on unix/unix like systems.

    gid: the gid to set, if not set, or it is None or -1 no changes are
         made. Same applies if the directory is already owned by this
         gid. Must be int. Works only on unix/unix like systems.
    '''
    fn_ = os.path.join(cachedir, 'proc')
    mode = kwargs.pop('mode', None)

    if mode is None:
        mode = {}
    else:
        mode = {'mode': mode}

    if not os.path.isdir(fn_):
        # proc_dir is not present, create it with mode settings
        os.makedirs(fn_, **mode)

    d_stat = os.stat(fn_)

    # if mode is not an empty dict then we have an explicit
    # dir mode. So lets check if mode needs to be changed.
    if mode:
        mode_part = S_IMODE(d_stat.st_mode)
        if mode_part != mode['mode']:
            os.chmod(fn_, (d_stat.st_mode ^ mode_part) | mode['mode'])

    if hasattr(os, 'chown'):
        # only on unix/unix like systems
        uid = kwargs.pop('uid', -1)
        gid = kwargs.pop('gid', -1)

        # if uid and gid are both -1 then go ahead with
        # no changes at all
        if (d_stat.st_uid != uid or d_stat.st_gid != gid) and \
                [i for i in (uid, gid) if i != -1]:
            os.chown(fn_, uid, gid)

    return fn_


def load_args_and_kwargs(func, args, data=None, ignore_invalid=False):
    '''
    Detect the args and kwargs that need to be passed to a function call, and
    check them against what was passed.
    '''
    argspec = salt.utils.args.get_function_argspec(func)
    _args = []
    _kwargs = {}
    invalid_kwargs = []

    for arg in args:
        if isinstance(arg, six.string_types):
            string_arg, string_kwarg = salt.utils.args.parse_input([arg], condition=False)  # pylint: disable=W0632
            if string_arg:
                # Don't append the version that was just derived from parse_cli
                # above, that would result in a 2nd call to
                # salt.utils.cli.yamlify_arg(), which could mangle the input.
                _args.append(arg)
            elif string_kwarg:
                salt.utils.warn_until(
                    'Nitrogen',
                    'The list of function args and kwargs should be parsed '
                    'by salt.utils.args.parse_input() before calling '
                    'salt.minion.load_args_and_kwargs().'
                )
                if argspec.keywords or next(six.iterkeys(string_kwarg)) in argspec.args:
                    # Function supports **kwargs or is a positional argument to
                    # the function.
                    _kwargs.update(string_kwarg)
                else:
                    # **kwargs not in argspec and parsed argument name not in
                    # list of positional arguments. This keyword argument is
                    # invalid.
                    for key, val in six.iteritems(string_kwarg):
                        invalid_kwargs.append('{0}={1}'.format(key, val))
                continue

        # if the arg is a dict with __kwarg__ == True, then its a kwarg
        elif isinstance(arg, dict) and arg.pop('__kwarg__', False) is True:
            for key, val in six.iteritems(arg):
                if argspec.keywords or key in argspec.args:
                    # Function supports **kwargs or is a positional argument to
                    # the function.
                    _kwargs[key] = val
                else:
                    # **kwargs not in argspec and parsed argument name not in
                    # list of positional arguments. This keyword argument is
                    # invalid.
                    invalid_kwargs.append('{0}={1}'.format(key, val))
            continue

        else:
            _args.append(arg)

    if invalid_kwargs and not ignore_invalid:
        salt.utils.invalid_kwargs(invalid_kwargs)

    if argspec.keywords and isinstance(data, dict):
        # this function accepts **kwargs, pack in the publish data
        for key, val in six.iteritems(data):
            _kwargs['__pub_{0}'.format(key)] = val

    return _args, _kwargs


def eval_master_func(opts):
    '''
    Evaluate master function if master type is 'func'
    and save it result in opts['master']
    '''
    if '__master_func_evaluated' not in opts:
        # split module and function and try loading the module
        mod_fun = opts['master']
        mod, fun = mod_fun.split('.')
        try:
            master_mod = salt.loader.raw_mod(opts, mod, fun)
            if not master_mod:
                raise KeyError
            # we take whatever the module returns as master address
            opts['master'] = master_mod[mod_fun]()
            if not isinstance(opts['master'], str) and \
               not isinstance(opts['master'], list):
                raise TypeError
            opts['__master_func_evaluated'] = True
        except KeyError:
            log.error('Failed to load module {0}'.format(mod_fun))
            sys.exit(salt.defaults.exitcodes.EX_GENERIC)
        except TypeError:
            log.error('{0} returned from {1} is not a string or a list'.format(opts['master'], mod_fun))
            sys.exit(salt.defaults.exitcodes.EX_GENERIC)
        log.info('Evaluated master from module: {0}'.format(mod_fun))


def master_event(type, master=None):
    '''
    Centralized master event function which will return event type based on event_map
    '''
    event_map = {'connected': '__master_connected',
                 'disconnected': '__master_disconnected',
                 'failback': '__master_failback',
                 'alive': '__master_alive'}

    if type == 'alive' and master is not None:
        return '{0}_{1}'.format(event_map.get(type), master)

    return event_map.get(type, None)


class MinionBase(object):
    def __init__(self, opts):
        self.opts = opts

    @staticmethod
    def process_schedule(minion, loop_interval):
        try:
            if hasattr(minion, 'schedule'):
                minion.schedule.eval()
            else:
                log.error('Minion scheduler not initialized. Scheduled jobs will not be run.')
                return
            # Check if scheduler requires lower loop interval than
            # the loop_interval setting
            if minion.schedule.loop_interval < loop_interval:
                loop_interval = minion.schedule.loop_interval
                log.debug(
                    'Overriding loop_interval because of scheduled jobs.'
                )
        except Exception as exc:
            log.error(
                'Exception {0} occurred in scheduled job'.format(exc)
            )
        return loop_interval

    def process_beacons(self, functions):
        '''
        Evaluate all of the configured beacons, grab the config again in case
        the pillar or grains changed
        '''
        if 'config.merge' in functions:
            b_conf = functions['config.merge']('beacons', self.opts['beacons'], omit_opts=True)
            if b_conf:
                return self.beacons.process(b_conf, self.opts['grains'])  # pylint: disable=no-member
        return []

    @tornado.gen.coroutine
    def eval_master(self,
                    opts,
                    timeout=60,
                    safe=True,
                    failed=False,
                    failback=False):
        '''
        Evaluates and returns a tuple of the current master address and the pub_channel.

        In standard mode, just creates a pub_channel with the given master address.

        With master_type=func evaluates the current master address from the given
        module and then creates a pub_channel.

        With master_type=failover takes the list of masters and loops through them.
        The first one that allows the minion to create a pub_channel is then
        returned. If this function is called outside the minions initialization
        phase (for example from the minions main event-loop when a master connection
        loss was detected), 'failed' should be set to True. The current
        (possibly failed) master will then be removed from the list of masters.
        '''
        # return early if we are not connecting to a master
        if opts['master_type'] == 'disable':
            log.warning('Master is set to disable, skipping connection')
            self.connected = False
            raise tornado.gen.Return((None, None))
        # check if master_type was altered from its default
        elif opts['master_type'] != 'str' and opts['__role'] != 'syndic':
            # check for a valid keyword
            if opts['master_type'] == 'func':
                eval_master_func(opts)

            # if failover is set, master has to be of type list
            elif opts['master_type'] == 'failover':
                if isinstance(opts['master'], list):
                    log.info('Got list of available master addresses:'
                             ' {0}'.format(opts['master']))
                    if opts['master_shuffle']:
                        if opts['master_failback']:
                            secondary_masters = opts['master'][1:]
                            shuffle(secondary_masters)
                            opts['master'][1:] = secondary_masters
                        else:
                            shuffle(opts['master'])
                    opts['auth_tries'] = 0
                    if opts['master_failback'] and opts['master_failback_interval'] == 0:
                        opts['master_failback_interval'] = opts['master_alive_interval']
                # if opts['master'] is a str and we have never created opts['master_list']
                elif isinstance(opts['master'], str) and ('master_list' not in opts):
                    # We have a string, but a list was what was intended. Convert.
                    # See issue 23611 for details
                    opts['master'] = [opts['master']]
                elif opts['__role'] == 'syndic':
                    log.info('Syndic setting master_syndic to \'{0}\''.format(opts['master']))

                # if failed=True, the minion was previously connected
                # we're probably called from the minions main-event-loop
                # because a master connection loss was detected. remove
                # the possibly failed master from the list of masters.
                elif failed:
                    if failback:
                        # failback list of masters to original config
                        opts['master'] = opts['master_list']
                    else:
                        log.info('Moving possibly failed master {0} to the end of'
                                 ' the list of masters'.format(opts['master']))
                        if opts['master'] in opts['local_masters']:
                            # create new list of master with the possibly failed
                            # one moved to the end
                            failed_master = opts['master']
                            opts['master'] = [x for x in opts['local_masters'] if opts['master'] != x]
                            opts['master'].append(failed_master)
                        else:
                            opts['master'] = opts['master_list']
                else:
                    msg = ('master_type set to \'failover\' but \'master\' '
                           'is not of type list but of type '
                           '{0}'.format(type(opts['master'])))
                    log.error(msg)
                    sys.exit(salt.defaults.exitcodes.EX_GENERIC)
                # If failover is set, minion have to failover on DNS errors instead of retry DNS resolve.
                # See issue 21082 for details
                if opts['retry_dns']:
                    msg = ('\'master_type\' set to \'failover\' but \'retry_dns\' is not 0. '
                           'Setting \'retry_dns\' to 0 to failover to the next master on DNS errors.')
                    log.critical(msg)
                    opts['retry_dns'] = 0
            else:
                msg = ('Invalid keyword \'{0}\' for variable '
                       '\'master_type\''.format(opts['master_type']))
                log.error(msg)
                sys.exit(salt.defaults.exitcodes.EX_GENERIC)

        # FIXME: if SMinion don't define io_loop, it can't switch master see #29088
        # Specify kwargs for the channel factory so that SMinion doesn't need to define an io_loop
        # (The channel factories will set a default if the kwarg isn't passed)
        factory_kwargs = {'timeout': timeout, 'safe': safe}
        if getattr(self, 'io_loop', None):
            factory_kwargs['io_loop'] = self.io_loop  # pylint: disable=no-member

        tries = opts.get('master_tries', 1)
        attempts = 0
        resolve_dns_fallback = opts.get('resolve_dns_fallback', False)

        # if we have a list of masters, loop through them and be
        # happy with the first one that allows us to connect
        if isinstance(opts['master'], list):
            conn = False
            # shuffle the masters and then loop through them
            opts['local_masters'] = copy.copy(opts['master'])
            if opts['random_master']:
                shuffle(opts['local_masters'])
            last_exc = None
            opts['master_uri_list'] = list()

            # This sits outside of the connection loop below because it needs to set
            # up a list of master URIs regardless of which masters are available
            # to connect _to_. This is primarily used for masterless mode, when
            # we need a list of master URIs to fire calls back to.
            for master in opts['local_masters']:
                opts['master'] = master
                opts.update(prep_ip_port(opts))
                opts['master_uri_list'].append(resolve_dns(opts)['master_uri'])

            while True:
                if attempts != 0:
                    # Give up a little time between connection attempts
                    # to allow the IOLoop to run any other scheduled tasks.
                    yield tornado.gen.sleep(opts['acceptance_wait_time'])
                attempts += 1
                if tries > 0:
                    log.debug('Connecting to master. Attempt {0} '
                              'of {1}'.format(attempts, tries)
                    )
                else:
                    log.debug('Connecting to master. Attempt {0} '
                              '(infinite attempts)'.format(attempts)
                    )
                for master in opts['local_masters']:
                    opts['master'] = master
                    opts.update(prep_ip_port(opts))
                    try:
                        opts.update(resolve_dns(opts, fallback=resolve_dns_fallback))
                    except SaltClientError as exc:
                        last_exc = exc
                        msg = ('Master hostname: \'{0}\' not found. Trying '
                               'next master (if any)'.format(opts['master']))
                        log.info(msg)
                        continue

                    # on first run, update self.opts with the whole master list
                    # to enable a minion to re-use old masters if they get fixed
                    if 'master_list' not in opts:
                        opts['master_list'] = copy.copy(opts['local_masters'])

                    self.opts = opts

                    try:
                        pub_channel = salt.transport.client.AsyncPubChannel.factory(opts, **factory_kwargs)
                        yield pub_channel.connect()
                        conn = True
                        break
                    except SaltClientError as exc:
                        last_exc = exc
                        msg = ('Master {0} could not be reached, trying '
                               'next master (if any)'.format(opts['master']))
                        log.info(msg)
                        continue

                if not conn:
                    if attempts == tries:
                        # Exhausted all attempts. Return exception.
                        self.connected = False
                        self.opts['master'] = copy.copy(self.opts['local_masters'])
                        msg = ('No master could be reached or all masters '
                               'denied the minions connection attempt.')
                        log.error(msg)
                        # If the code reaches this point, 'last_exc'
                        # should already be set.
                        raise last_exc  # pylint: disable=E0702
                else:
                    self.tok = pub_channel.auth.gen_token('salt')
                    self.connected = True
                    raise tornado.gen.Return((opts['master'], pub_channel))

        # single master sign in
        else:
            if opts['random_master']:
                log.warning('random_master is True but there is only one master specified. Ignoring.')
            while True:
                if attempts != 0:
                    # Give up a little time between connection attempts
                    # to allow the IOLoop to run any other scheduled tasks.
                    yield tornado.gen.sleep(opts['acceptance_wait_time'])
                attempts += 1
                if tries > 0:
                    log.debug('Connecting to master. Attempt {0} '
                              'of {1}'.format(attempts, tries)
                    )
                else:
                    log.debug('Connecting to master. Attempt {0} '
                              '(infinite attempts)'.format(attempts)
                    )
                opts.update(prep_ip_port(opts))
                try:
                    opts.update(resolve_dns(opts, fallback=resolve_dns_fallback))
                    if self.opts['transport'] == 'detect':
                        self.opts['detect_mode'] = True
                        for trans in ('zeromq', 'tcp'):
                            if trans == 'zeromq' and not HAS_ZMQ:
                                continue
                            self.opts['transport'] = trans
                            pub_channel = salt.transport.client.AsyncPubChannel.factory(self.opts, **factory_kwargs)
                            yield pub_channel.connect()
                            if not pub_channel.auth.authenticated:
                                continue
                            del self.opts['detect_mode']
                            break
                    else:
                        pub_channel = salt.transport.client.AsyncPubChannel.factory(self.opts, **factory_kwargs)
                        yield pub_channel.connect()
                    self.tok = pub_channel.auth.gen_token('salt')
                    self.connected = True
                    raise tornado.gen.Return((opts['master'], pub_channel))
                except SaltClientError as exc:
                    if attempts == tries:
                        # Exhausted all attempts. Return exception.
                        self.connected = False
                        raise exc


class SMinion(MinionBase):
    '''
    Create an object that has loaded all of the minion module functions,
    grains, modules, returners etc.  The SMinion allows developers to
    generate all of the salt minion functions and present them with these
    functions for general use.
    '''
    def __init__(self, opts):
        # Late setup of the opts grains, so we can log from the grains module
        opts['grains'] = salt.loader.grains(opts)
        super(SMinion, self).__init__(opts)

        # Clean out the proc directory (default /var/cache/salt/minion/proc)
        if (self.opts.get('file_client', 'remote') == 'remote'
                or self.opts.get('use_master_when_local', False)):
            if self.opts['transport'] == 'zeromq' and HAS_ZMQ:
                io_loop = zmq.eventloop.ioloop.ZMQIOLoop()
            else:
                io_loop = LOOP_CLASS.current()
            io_loop.run_sync(
                lambda: self.eval_master(self.opts, failed=True)
            )
        self.gen_modules(initial_load=True)

        # If configured, cache pillar data on the minion
        if self.opts['file_client'] == 'remote' and self.opts.get('minion_pillar_cache', False):
            import yaml
            pdir = os.path.join(self.opts['cachedir'], 'pillar')
            if not os.path.isdir(pdir):
                os.makedirs(pdir, 0o700)
            ptop = os.path.join(pdir, 'top.sls')
            if self.opts['environment'] is not None:
                penv = self.opts['environment']
            else:
                penv = 'base'
            cache_top = {penv: {self.opts['id']: ['cache']}}
            with salt.utils.fopen(ptop, 'wb') as fp_:
                fp_.write(yaml.dump(cache_top))
                os.chmod(ptop, 0o600)
            cache_sls = os.path.join(pdir, 'cache.sls')
            with salt.utils.fopen(cache_sls, 'wb') as fp_:
                fp_.write(yaml.dump(self.opts['pillar']))
                os.chmod(cache_sls, 0o600)

    def gen_modules(self, initial_load=False):
        '''
        Tell the minion to reload the execution modules

        CLI Example:

        .. code-block:: bash

            salt '*' sys.reload_modules
        '''
        # Ensure that a pillar key is set in the opts, otherwise the loader
        # will pack a newly-generated empty dict as the __pillar__ dunder, and
        # the fact that we compile the pillar below won't matter as it won't be
        # packed into any of the modules/functions processed by the loader.
        # Below, when pillar data is compiled, we will update this dict with
        # the compiled pillar data.
        self.opts['pillar'] = {}
        self.utils = salt.loader.utils(self.opts)
        self.functions = salt.loader.minion_mods(self.opts, utils=self.utils)
        self.serializers = salt.loader.serializers(self.opts)
        self.returners = salt.loader.returners(self.opts, self.functions)
        self.proxy = salt.loader.proxy(self.opts, self.functions, self.returners, None)
        # TODO: remove
        self.function_errors = {}  # Keep the funcs clean
        self.states = salt.loader.states(self.opts,
                self.functions,
                self.utils,
                self.serializers)
        self.rend = salt.loader.render(self.opts, self.functions)
        self.matcher = Matcher(self.opts, self.functions)
        self.functions['sys.reload_modules'] = self.gen_modules
        self.executors = salt.loader.executors(self.opts)

        compiled_pillar = salt.pillar.get_pillar(
            self.opts,
            self.opts['grains'],
            self.opts['id'],
            self.opts['environment'],
            pillarenv=self.opts.get('pillarenv'),
            funcs=self.functions
        ).compile_pillar()

        # Update the existing (empty) pillar dict with the compiled pillar
        # data. This ensures that the __pillar__ dunder packed into all of the
        # functions processed by the loader is not empty.
        try:
            self.opts['pillar'].update(compiled_pillar)
        except TypeError:
            log.warning(
                'Compiled Pillar data %s is not a dictionary',
                compiled_pillar
            )


class MasterMinion(object):
    '''
    Create a fully loaded minion function object for generic use on the
    master. What makes this class different is that the pillar is
    omitted, otherwise everything else is loaded cleanly.
    '''
    def __init__(
            self,
            opts,
            returners=True,
            states=True,
            rend=True,
            matcher=True,
            whitelist=None,
            ignore_config_errors=True):
        self.opts = salt.config.minion_config(opts['conf_file'], ignore_config_errors=ignore_config_errors)
        self.opts.update(opts)
        self.whitelist = whitelist
        self.opts['grains'] = salt.loader.grains(opts)
        self.opts['pillar'] = {}
        self.mk_returners = returners
        self.mk_states = states
        self.mk_rend = rend
        self.mk_matcher = matcher
        self.gen_modules(initial_load=True)

    def gen_modules(self, initial_load=False):
        '''
        Tell the minion to reload the execution modules

        CLI Example:

        .. code-block:: bash

            salt '*' sys.reload_modules
        '''
        self.utils = salt.loader.utils(self.opts)
        self.functions = salt.loader.minion_mods(
            self.opts,
            utils=self.utils,
            whitelist=self.whitelist,
            initial_load=initial_load)
        self.serializers = salt.loader.serializers(self.opts)
        if self.mk_returners:
            self.returners = salt.loader.returners(self.opts, self.functions)
        if self.mk_states:
            self.states = salt.loader.states(self.opts,
                                             self.functions,
                                             self.utils,
                                             self.serializers)
        if self.mk_rend:
            self.rend = salt.loader.render(self.opts, self.functions)
        if self.mk_matcher:
            self.matcher = Matcher(self.opts, self.functions)
        self.functions['sys.reload_modules'] = self.gen_modules


class MinionManager(MinionBase):
    '''
    Create a multi minion interface, this creates as many minions as are
    defined in the master option and binds each minion object to a respective
    master.
    '''
    def __init__(self, opts):
        super(MinionManager, self).__init__(opts)
        self.auth_wait = self.opts['acceptance_wait_time']
        self.max_auth_wait = self.opts['acceptance_wait_time_max']
        self.minions = []
        self.jid_queue = []

        if HAS_ZMQ:
            zmq.eventloop.ioloop.install()
        self.io_loop = LOOP_CLASS.current()
        self.process_manager = ProcessManager(name='MultiMinionProcessManager')
        self.io_loop.spawn_callback(self.process_manager.run, async=True)

    def __del__(self):
        self.destroy()

    def _bind(self):
        # start up the event publisher, so we can see events during startup
        self.event_publisher = salt.utils.event.AsyncEventPublisher(
            self.opts,
            io_loop=self.io_loop,
        )
        self.event = salt.utils.event.get_event('minion', opts=self.opts, io_loop=self.io_loop)
        self.event.subscribe('')
        self.event.set_event_handler(self.handle_event)

    @tornado.gen.coroutine
    def handle_event(self, package):
        yield [minion.handle_event(package) for minion in self.minions]

    def _create_minion_object(self, opts, timeout, safe,
                              io_loop=None, loaded_base_name=None,
                              jid_queue=None):
        '''
        Helper function to return the correct type of object
        '''
        return Minion(opts,
                      timeout,
                      safe,
                      io_loop=io_loop,
                      loaded_base_name=loaded_base_name,
                      jid_queue=jid_queue)

    def _spawn_minions(self):
        '''
        Spawn all the coroutines which will sign in to masters
        '''
        masters = self.opts['master']
        if self.opts['master_type'] == 'failover' or not isinstance(self.opts['master'], list):
            masters = [masters]

        for master in masters:
            s_opts = copy.deepcopy(self.opts)
            s_opts['master'] = master
            s_opts['multimaster'] = True
            minion = self._create_minion_object(s_opts,
                                                s_opts['auth_timeout'],
                                                False,
                                                io_loop=self.io_loop,
                                                loaded_base_name='salt.loader.{0}'.format(s_opts['master']),
                                                jid_queue=self.jid_queue,
                                               )
            self.minions.append(minion)
            self.io_loop.spawn_callback(self._connect_minion, minion)

    @tornado.gen.coroutine
    def _connect_minion(self, minion):
        '''
        Create a minion, and asynchronously connect it to a master
        '''
        last = 0  # never have we signed in
        auth_wait = minion.opts['acceptance_wait_time']
        failed = False
        while True:
            try:
<<<<<<< HEAD
                if minion.opts.get('beacons_before_connect', False):
                    minion.setup_beacons()
                if minion.opts.get('scheduler_before_connect', False):
                    minion.setup_scheduler()
                yield minion.connect_master()
=======
                yield minion.connect_master(failed=failed)
>>>>>>> df013c5f
                minion.tune_in(start=False)
                break
            except SaltClientError as exc:
                failed = True
                log.error('Error while bringing up minion for multi-master. Is master at {0} responding?'.format(minion.opts['master']))
                last = time.time()
                if auth_wait < self.max_auth_wait:
                    auth_wait += self.auth_wait
                yield tornado.gen.sleep(auth_wait)  # TODO: log?
            except Exception as e:
                failed = True
                log.critical('Unexpected error while connecting to {0}'.format(minion.opts['master']), exc_info=True)

    # Multi Master Tune In
    def tune_in(self):
        '''
        Bind to the masters

        This loop will attempt to create connections to masters it hasn't connected
        to yet, but once the initial connection is made it is up to ZMQ to do the
        reconnect (don't know of an API to get the state here in salt)
        '''
        self._bind()

        # Fire off all the minion coroutines
        self._spawn_minions()

        # serve forever!
        self.io_loop.start()

    @property
    def restart(self):
        for minion in self.minions:
            if minion.restart:
                return True
        return False

    def stop(self, signum):
        for minion in self.minions:
            minion.process_manager.stop_restarting()
            minion.process_manager.send_signal_to_processes(signum)
            # kill any remaining processes
            minion.process_manager.kill_children()
            minion.destroy()

    def destroy(self):
        for minion in self.minions:
            minion.destroy()

    def reload(self):
        for minion in self.minions:
            minion.reload()


class Minion(MinionBase):
    '''
    This class instantiates a minion, runs connections for a minion,
    and loads all of the functions into the minion
    '''
    def __init__(self, opts, timeout=60, safe=True, loaded_base_name=None, io_loop=None, jid_queue=None):  # pylint: disable=W0231
        '''
        Pass in the options dict
        '''
        # this means that the parent class doesn't know *which* master we connect to
        super(Minion, self).__init__(opts)
        self.timeout = timeout
        self.safe = safe

        self._running = None
        self.win_proc = []
        self.loaded_base_name = loaded_base_name
        self.connected = False
        self.restart = False
        # Flag meaning minion has finished initialization including first connect to the master.
        # True means the Minion is fully functional and ready to handle events.
        self.ready = False
        self.jid_queue = jid_queue
        self.periodic_callbacks = {}

        if io_loop is None:
            if HAS_ZMQ:
                zmq.eventloop.ioloop.install()
            self.io_loop = LOOP_CLASS.current()
        else:
            self.io_loop = io_loop

        # Warn if ZMQ < 3.2
        if HAS_ZMQ:
            try:
                zmq_version_info = zmq.zmq_version_info()
            except AttributeError:
                # PyZMQ <= 2.1.9 does not have zmq_version_info, fall back to
                # using zmq.zmq_version() and build a version info tuple.
                zmq_version_info = tuple(
                    [int(x) for x in zmq.zmq_version().split('.')]  # pylint: disable=no-member
                )
            if zmq_version_info < (3, 2):
                log.warning(
                    'You have a version of ZMQ less than ZMQ 3.2! There are '
                    'known connection keep-alive issues with ZMQ < 3.2 which '
                    'may result in loss of contact with minions. Please '
                    'upgrade your ZMQ!'
                )
        # Late setup the of the opts grains, so we can log from the grains
        # module.  If this is a proxy, however, we need to init the proxymodule
        # before we can get the grains.  We do this for proxies in the
        # post_master_init
        if not salt.utils.is_proxy():
            self.opts['grains'] = salt.loader.grains(opts)

        log.info('Creating minion process manager')
        self.process_manager = ProcessManager(name='MinionProcessManager')
        self.io_loop.spawn_callback(self.process_manager.run, async=True)
        # We don't have the proxy setup yet, so we can't start engines
        # Engines need to be able to access __proxy__
        if not salt.utils.is_proxy():
            self.io_loop.spawn_callback(salt.engines.start_engines, self.opts,
                                        self.process_manager)
        else:
            if self.opts.get('beacons_before_connect', False):
                log.warning(
                    '\'beacons_before_connect\' is not supported '
                    'for proxy minions. Setting to False'
                )
                self.opts['beacons_before_connect'] = False
            if self.opts.get('scheduler_before_connect', False):
                log.warning(
                    '\'scheduler_before_connect\' is not supported '
                    'for proxy minions. Setting to False'
                )
                self.opts['scheduler_before_connect'] = False

        # Install the SIGINT/SIGTERM handlers if not done so far
        if signal.getsignal(signal.SIGINT) is signal.SIG_DFL:
            # No custom signal handling was added, install our own
            signal.signal(signal.SIGINT, self._handle_signals)

        if signal.getsignal(signal.SIGTERM) is signal.SIG_DFL:
            # No custom signal handling was added, install our own
            signal.signal(signal.SIGTERM, self._handle_signals)

    def _handle_signals(self, signum, sigframe):  # pylint: disable=unused-argument
        self._running = False
        # escalate the signals to the process manager
        self.process_manager.stop_restarting()
        self.process_manager.send_signal_to_processes(signum)
        # kill any remaining processes
        self.process_manager.kill_children()
        time.sleep(1)
        sys.exit(0)

    def sync_connect_master(self, timeout=None, failed=False):
        '''
        Block until we are connected to a master
        '''
        self._sync_connect_master_success = False
        log.debug("sync_connect_master")

        def on_connect_master_future_done(future):
            self._sync_connect_master_success = True
            self.io_loop.stop()

        self._connect_master_future = self.connect_master(failed=failed)
        # finish connecting to master
        self._connect_master_future.add_done_callback(on_connect_master_future_done)
        if timeout:
            self.io_loop.call_later(timeout, self.io_loop.stop)
        try:
            self.io_loop.start()
        except KeyboardInterrupt:
            self.destroy()
        # I made the following 3 line oddity to preserve traceback.
        # Please read PR #23978 before changing, hopefully avoiding regressions.
        # Good luck, we're all counting on you.  Thanks.
        future_exception = self._connect_master_future.exc_info()
        if future_exception:
            # This needs to be re-raised to preserve restart_on_error behavior.
            raise six.reraise(*future_exception)
        if timeout and self._sync_connect_master_success is False:
            raise SaltDaemonNotRunning('Failed to connect to the salt-master')

    def reload(self):
        log.info('Minion reloading config')
        disk_opts = salt.config.minion_config(os.path.join(salt.syspaths.CONFIG_DIR, 'minion'))  # FIXME POC
        self.opts = salt.utils.dictupdate.merge_overwrite(self.opts, disk_opts)
        self.functions, self.returners, self.function_errors, self.executors = self._load_modules()
        self.schedule.functions = self.functions
        self.schedule.returners = self.returners

    @tornado.gen.coroutine
    def connect_master(self, failed=False):
        '''
        Return a future which will complete when you are connected to a master
        '''
        master, self.pub_channel = yield self.eval_master(self.opts, self.timeout, self.safe, failed)
        yield self._post_master_init(master)

    # TODO: better name...
    @tornado.gen.coroutine
    def _post_master_init(self, master):
        '''
        Function to finish init after connecting to a master

        This is primarily loading modules, pillars, etc. (since they need
        to know which master they connected to)

        If this function is changed, please check ProxyMinion._post_master_init
        to see if those changes need to be propagated.

        Minions and ProxyMinions need significantly different post master setups,
        which is why the differences are not factored out into separate helper
        functions.
        '''
        if self.connected:
            self.opts['master'] = master

            # Initialize pillar before loader to make pillar accessible in modules
            self.opts['pillar'] = yield salt.pillar.get_async_pillar(
                self.opts,
                self.opts['grains'],
                self.opts['id'],
                self.opts['environment'],
                pillarenv=self.opts.get('pillarenv')
            ).compile_pillar()

        if not self.ready:
            self._setup_core()
        elif self.connected and self.opts['pillar']:
            # The pillar has changed due to the connection to the master.
            # Reload the functions so that they can use the new pillar data.
            self.functions, self.returners, self.function_errors, self.executors = self._load_modules()
            if hasattr(self, 'schedule'):
                self.schedule.functions = self.functions
                self.schedule.returners = self.returners

        if not hasattr(self, 'schedule'):
            self.schedule = salt.utils.schedule.Schedule(
                self.opts,
                self.functions,
                self.returners,
                cleanup=[master_event(type='alive')])

        # add default scheduling jobs to the minions scheduler
        if self.opts['mine_enabled'] and 'mine.update' in self.functions:
            self.schedule.add_job({
                '__mine_interval':
                {
                    'function': 'mine.update',
                    'minutes': self.opts['mine_interval'],
                    'jid_include': True,
                    'maxrunning': 2,
                    'return_job': self.opts.get('mine_return_job', False)
                }
            }, persist=True)
            log.info('Added mine.update to scheduler')
        else:
            self.schedule.delete_job('__mine_interval', persist=True)

        # add master_alive job if enabled
        if (self.opts['transport'] != 'tcp' and
                self.opts['master_alive_interval'] > 0 and
                self.connected):
            self.schedule.add_job({
                master_event(type='alive', master=self.opts['master']):
                {
                    'function': 'status.master',
                    'seconds': self.opts['master_alive_interval'],
                    'jid_include': True,
                    'maxrunning': 1,
                    'return_job': False,
                    'kwargs': {'master': self.opts['master'],
                               'connected': True}
                }
            }, persist=True)
            if self.opts['master_failback'] and \
                    'master_list' in self.opts and \
                    self.opts['master'] != self.opts['master_list'][0]:
                self.schedule.add_job({
                    master_event(type='failback'):
                    {
                        'function': 'status.ping_master',
                        'seconds': self.opts['master_failback_interval'],
                        'jid_include': True,
                        'maxrunning': 1,
                        'return_job': False,
                        'kwargs': {'master': self.opts['master_list'][0]}
                    }
                }, persist=True)
            else:
                self.schedule.delete_job(master_event(type='failback'), persist=True)
        else:
            self.schedule.delete_job(master_event(type='alive', master=self.opts['master']), persist=True)
            self.schedule.delete_job(master_event(type='failback'), persist=True)

    def _return_retry_timer(self):
        '''
        Based on the minion configuration, either return a randomized timer or
        just return the value of the return_retry_timer.
        '''
        msg = 'Minion return retry timer set to {0} seconds'
        if self.opts.get('return_retry_timer_max'):
            try:
                random_retry = randint(self.opts['return_retry_timer'], self.opts['return_retry_timer_max'])
                log.debug(msg.format(random_retry) + ' (randomized)')
                return random_retry
            except ValueError:
                # Catch wiseguys using negative integers here
                log.error(
                    'Invalid value (return_retry_timer: {0} or return_retry_timer_max: {1})'
                    'both must be a positive integers'.format(
                        self.opts['return_retry_timer'],
                        self.opts['return_retry_timer_max'],
                    )
                )
                log.debug(msg.format(DEFAULT_MINION_OPTS['return_retry_timer']))
                return DEFAULT_MINION_OPTS['return_retry_timer']
        else:
            log.debug(msg.format(self.opts.get('return_retry_timer')))
            return self.opts.get('return_retry_timer')

    def _prep_mod_opts(self):
        '''
        Returns a copy of the opts with key bits stripped out
        '''
        mod_opts = {}
        for key, val in six.iteritems(self.opts):
            if key == 'logger':
                continue
            mod_opts[key] = val
        return mod_opts

    def _load_modules(self, force_refresh=False, notify=False, grains=None):
        '''
        Return the functions and the returners loaded up from the loader
        module
        '''
        # if this is a *nix system AND modules_max_memory is set, lets enforce
        # a memory limit on module imports
        # this feature ONLY works on *nix like OSs (resource module doesn't work on windows)
        modules_max_memory = False
        if self.opts.get('modules_max_memory', -1) > 0 and HAS_PSUTIL and HAS_RESOURCE:
            log.debug('modules_max_memory set, enforcing a maximum of {0}'.format(self.opts['modules_max_memory']))
            modules_max_memory = True
            old_mem_limit = resource.getrlimit(resource.RLIMIT_AS)
            rss, vms = psutil.Process(os.getpid()).memory_info()
            mem_limit = rss + vms + self.opts['modules_max_memory']
            resource.setrlimit(resource.RLIMIT_AS, (mem_limit, mem_limit))
        elif self.opts.get('modules_max_memory', -1) > 0:
            if not HAS_PSUTIL:
                log.error('Unable to enforce modules_max_memory because psutil is missing')
            if not HAS_RESOURCE:
                log.error('Unable to enforce modules_max_memory because resource is missing')

        # This might be a proxy minion
        if hasattr(self, 'proxy'):
            proxy = self.proxy
        else:
            proxy = None

        if grains is None:
            self.opts['grains'] = salt.loader.grains(self.opts, force_refresh, proxy=proxy)
        self.utils = salt.loader.utils(self.opts, proxy=proxy)

        if self.opts.get('multimaster', False):
            s_opts = copy.deepcopy(self.opts)
            functions = salt.loader.minion_mods(s_opts, utils=self.utils, proxy=proxy,
                                                loaded_base_name=self.loaded_base_name, notify=notify)
        else:
            functions = salt.loader.minion_mods(self.opts, utils=self.utils, notify=notify, proxy=proxy)
        returners = salt.loader.returners(self.opts, functions, proxy=proxy)
        errors = {}
        if '_errors' in functions:
            errors = functions['_errors']
            functions.pop('_errors')

        # we're done, reset the limits!
        if modules_max_memory is True:
            resource.setrlimit(resource.RLIMIT_AS, old_mem_limit)

        executors = salt.loader.executors(self.opts, functions, proxy=proxy)

        return functions, returners, errors, executors

    def _send_req_sync(self, load, timeout):
        channel = salt.transport.Channel.factory(self.opts)
        return channel.send(load, timeout=timeout)

    @tornado.gen.coroutine
    def _send_req_async(self, load, timeout):
        channel = salt.transport.client.AsyncReqChannel.factory(self.opts)
        ret = yield channel.send(load, timeout=timeout)
        raise tornado.gen.Return(ret)

    def _fire_master(self, data=None, tag=None, events=None, pretag=None, timeout=60, sync=True):
        '''
        Fire an event on the master, or drop message if unable to send.
        '''
        load = {'id': self.opts['id'],
                'cmd': '_minion_event',
                'pretag': pretag,
                'tok': self.tok}
        if events:
            load['events'] = events
        elif data and tag:
            load['data'] = data
            load['tag'] = tag
        elif not data and tag:
            load['data'] = {}
            load['tag'] = tag
        else:
            return

        def timeout_handler(*_):
            log.info('fire_master failed: master could not be contacted. Request timed out.')
            return True

        if sync:
            try:
                self._send_req_sync(load, timeout)
            except salt.exceptions.SaltReqTimeoutError:
                log.info('fire_master failed: master could not be contacted. Request timed out.')
                return False
            except Exception:
                log.info('fire_master failed: {0}'.format(traceback.format_exc()))
                return False
        else:
            with tornado.stack_context.ExceptionStackContext(timeout_handler):
                self._send_req_async(load, timeout, callback=lambda f: None)  # pylint: disable=unexpected-keyword-arg
        return True

    def _handle_decoded_payload(self, data):
        '''
        Override this method if you wish to handle the decoded data
        differently.
        '''
        if 'user' in data:
            log.info(
                'User {0[user]} Executing command {0[fun]} with jid '
                '{0[jid]}'.format(data)
            )
        else:
            log.info(
                'Executing command {0[fun]} with jid {0[jid]}'.format(data)
            )
        log.debug('Command details {0}'.format(data))

        # Don't duplicate jobs
        log.trace('Started JIDs: {0}'.format(self.jid_queue))
        if self.jid_queue is not None:
            if data['jid'] in self.jid_queue:
                return
            else:
                self.jid_queue.append(data['jid'])
                if len(self.jid_queue) > self.opts['minion_jid_queue_hwm']:
                    self.jid_queue.pop(0)

        if isinstance(data['fun'], six.string_types):
            if data['fun'] == 'sys.reload_modules':
                self.functions, self.returners, self.function_errors, self.executors = self._load_modules()
                self.schedule.functions = self.functions
                self.schedule.returners = self.returners
        # We stash an instance references to allow for the socket
        # communication in Windows. You can't pickle functions, and thus
        # python needs to be able to reconstruct the reference on the other
        # side.
        instance = self
        multiprocessing_enabled = self.opts.get('multiprocessing', True)
        if multiprocessing_enabled:
            if sys.platform.startswith('win'):
                # let python reconstruct the minion on the other side if we're
                # running on windows
                instance = None
            with default_signals(signal.SIGINT, signal.SIGTERM):
                process = SignalHandlingMultiprocessingProcess(
                    target=self._target, args=(instance, self.opts, data, self.connected)
                )
        else:
            process = threading.Thread(
                target=self._target,
                args=(instance, self.opts, data, self.connected),
                name=data['jid']
            )

        if multiprocessing_enabled:
            with default_signals(signal.SIGINT, signal.SIGTERM):
                # Reset current signals before starting the process in
                # order not to inherit the current signal handlers
                process.start()
        else:
            process.start()

        # TODO: remove the windows specific check?
        if multiprocessing_enabled and not salt.utils.is_windows():
            # we only want to join() immediately if we are daemonizing a process
            process.join()
        else:
            self.win_proc.append(process)

    def ctx(self):
        '''Return a single context manager for the minion's data
        '''
        if six.PY2:
            return contextlib.nested(
                self.functions.context_dict.clone(),
                self.returners.context_dict.clone(),
                self.executors.context_dict.clone(),
            )
        else:
            exitstack = contextlib.ExitStack()
            exitstack.enter_context(self.functions.context_dict.clone())
            exitstack.enter_context(self.returners.context_dict.clone())
            exitstack.enter_context(self.executors.context_dict.clone())
            return exitstack

    @classmethod
    def _target(cls, minion_instance, opts, data, connected):
        if not minion_instance:
            minion_instance = cls(opts)
            minion_instance.connected = connected
            if not hasattr(minion_instance, 'functions'):
                functions, returners, function_errors, executors = (
                    minion_instance._load_modules(grains=opts['grains'])
                    )
                minion_instance.functions = functions
                minion_instance.returners = returners
                minion_instance.function_errors = function_errors
                minion_instance.executors = executors
            if not hasattr(minion_instance, 'serial'):
                minion_instance.serial = salt.payload.Serial(opts)
            if not hasattr(minion_instance, 'proc_dir'):
                uid = salt.utils.get_uid(user=opts.get('user', None))
                minion_instance.proc_dir = (
                    get_proc_dir(opts['cachedir'], uid=uid)
                    )

        with tornado.stack_context.StackContext(minion_instance.ctx):
            if isinstance(data['fun'], tuple) or isinstance(data['fun'], list):
                Minion._thread_multi_return(minion_instance, opts, data)
            else:
                Minion._thread_return(minion_instance, opts, data)

    @classmethod
    def _thread_return(cls, minion_instance, opts, data):
        '''
        This method should be used as a threading target, start the actual
        minion side execution.
        '''
        fn_ = os.path.join(minion_instance.proc_dir, data['jid'])

        if opts['multiprocessing'] and not salt.utils.is_windows():
            # Shutdown the multiprocessing before daemonizing
            salt.log.setup.shutdown_multiprocessing_logging()

            salt.utils.daemonize_if(opts)

            # Reconfigure multiprocessing logging after daemonizing
            salt.log.setup.setup_multiprocessing_logging()

        salt.utils.appendproctitle('{0}._thread_return {1}'.format(cls.__name__, data['jid']))

        sdata = {'pid': os.getpid()}
        sdata.update(data)
        log.info('Starting a new job with PID {0}'.format(sdata['pid']))
        with salt.utils.fopen(fn_, 'w+b') as fp_:
            fp_.write(minion_instance.serial.dumps(sdata))
        ret = {'success': False}
        function_name = data['fun']
        if function_name in minion_instance.functions:
            try:
                if minion_instance.connected and minion_instance.opts['pillar'].get('minion_blackout', False):
                    # this minion is blacked out. Only allow saltutil.refresh_pillar
                    if function_name != 'saltutil.refresh_pillar' and \
                            function_name not in minion_instance.opts['pillar'].get('minion_blackout_whitelist', []):
                        raise SaltInvocationError('Minion in blackout mode. Set \'minion_blackout\' '
                                                 'to False in pillar to resume operations. Only '
                                                 'saltutil.refresh_pillar allowed in blackout mode.')
                func = minion_instance.functions[function_name]
                args, kwargs = load_args_and_kwargs(
                    func,
                    data['arg'],
                    data)
                minion_instance.functions.pack['__context__']['retcode'] = 0

                executors = data.get('module_executors') or opts.get('module_executors', ['direct_call.get'])
                if isinstance(executors, six.string_types):
                    executors = [executors]
                elif not isinstance(executors, list) or not executors:
                    raise SaltInvocationError("Wrong executors specification: {0}. String or non-empty list expected".
                        format(executors))
                if opts.get('sudo_user', '') and executors[-1] != 'sudo.get':
                    if executors[-1] in FUNCTION_EXECUTORS:
                        executors[-1] = 'sudo.get'  # replace
                    else:
                        executors.append('sudo.get')  # append
                log.trace('Executors list {0}'.format(executors))  # pylint: disable=no-member

                # Get executors
                def get_executor(name):
                    executor_class = minion_instance.executors.get(name)
                    if executor_class is None:
                        raise SaltInvocationError("Executor '{0}' is not available".format(name))
                    return executor_class
                # Get the last one that is function executor
                executor = get_executor(executors.pop())(opts, data, func, args, kwargs)
                # Instantiate others from bottom to the top
                for executor_name in reversed(executors):
                    executor = get_executor(executor_name)(opts, data, executor)
                return_data = executor.execute()

                if isinstance(return_data, types.GeneratorType):
                    ind = 0
                    iret = {}
                    for single in return_data:
                        if isinstance(single, dict) and isinstance(iret, dict):
                            iret.update(single)
                        else:
                            if not iret:
                                iret = []
                            iret.append(single)
                        tag = tagify([data['jid'], 'prog', opts['id'], str(ind)], 'job')
                        event_data = {'return': single}
                        minion_instance._fire_master(event_data, tag)
                        ind += 1
                    ret['return'] = iret
                else:
                    ret['return'] = return_data
                ret['retcode'] = minion_instance.functions.pack['__context__'].get(
                    'retcode',
                    0
                )
                ret['success'] = True
            except CommandNotFoundError as exc:
                msg = 'Command required for \'{0}\' not found'.format(
                    function_name
                )
                log.debug(msg, exc_info=True)
                ret['return'] = '{0}: {1}'.format(msg, exc)
                ret['out'] = 'nested'
            except CommandExecutionError as exc:
                log.error(
                    'A command in \'{0}\' had a problem: {1}'.format(
                        function_name,
                        exc
                    ),
                    exc_info_on_loglevel=logging.DEBUG
                )
                ret['return'] = 'ERROR: {0}'.format(exc)
                ret['out'] = 'nested'
            except SaltInvocationError as exc:
                log.error(
                    'Problem executing \'{0}\': {1}'.format(
                        function_name,
                        exc
                    ),
                    exc_info_on_loglevel=logging.DEBUG
                )
                ret['return'] = 'ERROR executing \'{0}\': {1}'.format(
                    function_name, exc
                )
                ret['out'] = 'nested'
            except TypeError as exc:
                msg = 'Passed invalid arguments to {0}: {1}\n{2}'.format(function_name, exc, func.__doc__, )
                log.warning(msg, exc_info_on_loglevel=logging.DEBUG)
                ret['return'] = msg
                ret['out'] = 'nested'
            except Exception:
                msg = 'The minion function caused an exception'
                log.warning(msg, exc_info_on_loglevel=True)
                salt.utils.error.fire_exception(salt.exceptions.MinionError(msg), opts, job=data)
                ret['return'] = '{0}: {1}'.format(msg, traceback.format_exc())
                ret['out'] = 'nested'
        else:
            ret['return'] = minion_instance.functions.missing_fun_string(function_name)
            mod_name = function_name.split('.')[0]
            if mod_name in minion_instance.function_errors:
                ret['return'] += ' Possible reasons: \'{0}\''.format(
                    minion_instance.function_errors[mod_name]
                )
            ret['success'] = False
            ret['retcode'] = 254
            ret['out'] = 'nested'

        ret['jid'] = data['jid']
        ret['fun'] = data['fun']
        ret['fun_args'] = data['arg']
        if 'master_id' in data:
            ret['master_id'] = data['master_id']
        if 'metadata' in data:
            if isinstance(data['metadata'], dict):
                ret['metadata'] = data['metadata']
            else:
                log.warning('The metadata parameter must be a dictionary.  Ignoring.')
        if minion_instance.connected:
            minion_instance._return_pub(
                ret,
                timeout=minion_instance._return_retry_timer()
            )

        # Add default returners from minion config
        # Should have been coverted to comma-delimited string already
        if isinstance(opts.get('return'), six.string_types):
            if data['ret']:
                data['ret'] = ','.join((data['ret'], opts['return']))
            else:
                data['ret'] = opts['return']

        # TODO: make a list? Seems odd to split it this late :/
        if data['ret'] and isinstance(data['ret'], six.string_types):
            if 'ret_config' in data:
                ret['ret_config'] = data['ret_config']
            if 'ret_kwargs' in data:
                ret['ret_kwargs'] = data['ret_kwargs']
            ret['id'] = opts['id']
            for returner in set(data['ret'].split(',')):
                try:
                    returner_str = '{0}.returner'.format(returner)
                    if returner_str in minion_instance.returners:
                        minion_instance.returners[returner_str](ret)
                    else:
                        returner_err = minion_instance.returners.missing_fun_string(returner_str)
                        log.error('Returner {0} could not be loaded: {1}'.format(
                            returner_str, returner_err))
                except Exception as exc:
                    log.error(
                        'The return failed for job {0} {1}'.format(
                        data['jid'],
                        exc
                        )
                    )
                    log.error(traceback.format_exc())

    @classmethod
    def _thread_multi_return(cls, minion_instance, opts, data):
        '''
        This method should be used as a threading target, start the actual
        minion side execution.
        '''
        salt.utils.appendproctitle('{0}._thread_multi_return {1}'.format(cls.__name__, data['jid']))
        multifunc_ordered = opts.get('multifunc_ordered', False)
        num_funcs = len(data['fun'])
        if multifunc_ordered:
            ret = {
                'return': [None] * num_funcs,
                'retcode': [None] * num_funcs,
                'success': [False] * num_funcs
            }
        else:
            ret = {
                'return': {},
                'retcode': {},
                'success': {}
            }

        for ind in range(0, num_funcs):
            if not multifunc_ordered:
                ret['success'][data['fun'][ind]] = False
            try:
                if minion_instance.connected and minion_instance.opts['pillar'].get('minion_blackout', False):
                    # this minion is blacked out. Only allow saltutil.refresh_pillar
                    if data['fun'][ind] != 'saltutil.refresh_pillar' and \
                            data['fun'][ind] not in minion_instance.opts['pillar'].get('minion_blackout_whitelist', []):
                        raise SaltInvocationError('Minion in blackout mode. Set \'minion_blackout\' '
                                                 'to False in pillar to resume operations. Only '
                                                 'saltutil.refresh_pillar allowed in blackout mode.')
                func = minion_instance.functions[data['fun'][ind]]
                args, kwargs = load_args_and_kwargs(
                    func,
                    data['arg'][ind],
                    data)
                minion_instance.functions.pack['__context__']['retcode'] = 0
                if multifunc_ordered:
                    ret['return'][ind] = func(*args, **kwargs)
                    ret['retcode'][ind] = minion_instance.functions.pack['__context__'].get(
                        'retcode',
                        0
                    )
                    ret['success'][ind] = True
                else:
                    ret['return'][data['fun'][ind]] = func(*args, **kwargs)
                    ret['retcode'][data['fun'][ind]] = minion_instance.functions.pack['__context__'].get(
                        'retcode',
                        0
                    )
                    ret['success'][data['fun'][ind]] = True
            except Exception as exc:
                trb = traceback.format_exc()
                log.warning(
                    'The minion function caused an exception: {0}'.format(
                        exc
                    )
                )
                if multifunc_ordered:
                    ret['return'][ind] = trb
                else:
                    ret['return'][data['fun'][ind]] = trb
            ret['jid'] = data['jid']
            ret['fun'] = data['fun']
            ret['fun_args'] = data['arg']
        if 'metadata' in data:
            ret['metadata'] = data['metadata']
        if minion_instance.connected:
            minion_instance._return_pub(
                ret,
                timeout=minion_instance._return_retry_timer()
            )
        if data['ret']:
            if 'ret_config' in data:
                ret['ret_config'] = data['ret_config']
            if 'ret_kwargs' in data:
                ret['ret_kwargs'] = data['ret_kwargs']
            for returner in set(data['ret'].split(',')):
                ret['id'] = opts['id']
                try:
                    minion_instance.returners['{0}.returner'.format(
                        returner
                    )](ret)
                except Exception as exc:
                    log.error(
                        'The return failed for job {0} {1}'.format(
                        data['jid'],
                        exc
                        )
                    )

    def _return_pub(self, ret, ret_cmd='_return', timeout=60, sync=True):
        '''
        Return the data from the executed command to the master server
        '''
        jid = ret.get('jid', ret.get('__jid__'))
        fun = ret.get('fun', ret.get('__fun__'))
        if self.opts['multiprocessing']:
            fn_ = os.path.join(self.proc_dir, jid)
            if os.path.isfile(fn_):
                try:
                    os.remove(fn_)
                except (OSError, IOError):
                    # The file is gone already
                    pass
        log.info('Returning information for job: {0}'.format(jid))
        if ret_cmd == '_syndic_return':
            load = {'cmd': ret_cmd,
                    'id': self.opts['id'],
                    'jid': jid,
                    'fun': fun,
                    'arg': ret.get('arg'),
                    'tgt': ret.get('tgt'),
                    'tgt_type': ret.get('tgt_type'),
                    'load': ret.get('__load__')}
            if '__master_id__' in ret:
                load['master_id'] = ret['__master_id__']
            load['return'] = {}
            for key, value in six.iteritems(ret):
                if key.startswith('__'):
                    continue
                load['return'][key] = value
        else:
            load = {'cmd': ret_cmd,
                    'id': self.opts['id']}
            for key, value in six.iteritems(ret):
                load[key] = value

        if 'out' in ret:
            if isinstance(ret['out'], six.string_types):
                load['out'] = ret['out']
            else:
                log.error('Invalid outputter {0}. This is likely a bug.'
                          .format(ret['out']))
        else:
            try:
                oput = self.functions[fun].__outputter__
            except (KeyError, AttributeError, TypeError):
                pass
            else:
                if isinstance(oput, six.string_types):
                    load['out'] = oput
        if self.opts['cache_jobs']:
            # Local job cache has been enabled
            salt.utils.minion.cache_jobs(self.opts, load['jid'], ret)

        if not self.opts['pub_ret']:
            return ''

        def timeout_handler(*_):
            msg = ('The minion failed to return the job information for job '
                   '{0}. This is often due to the master being shut down or '
                   'overloaded. If the master is running consider increasing '
                   'the worker_threads value.').format(jid)
            log.warning(msg)
            return True

        if sync:
            try:
                ret_val = self._send_req_sync(load, timeout=timeout)
            except SaltReqTimeoutError:
                timeout_handler()
                return ''
        else:
            with tornado.stack_context.ExceptionStackContext(timeout_handler):
                ret_val = self._send_req_async(load, timeout=timeout, callback=lambda f: None)  # pylint: disable=unexpected-keyword-arg

        log.trace('ret_val = {0}'.format(ret_val))  # pylint: disable=no-member
        return ret_val

    def _state_run(self):
        '''
        Execute a state run based on information set in the minion config file
        '''
        if self.opts['startup_states']:
            if self.opts.get('master_type', 'str') == 'disable' and \
                        self.opts.get('file_client', 'remote') == 'remote':
                log.warning('Cannot run startup_states when \'master_type\' is '
                            'set to \'disable\' and \'file_client\' is set to '
                            '\'remote\'. Skipping.')
            else:
                data = {'jid': 'req', 'ret': self.opts.get('ext_job_cache', '')}
                if self.opts['startup_states'] == 'sls':
                    data['fun'] = 'state.sls'
                    data['arg'] = [self.opts['sls_list']]
                elif self.opts['startup_states'] == 'top':
                    data['fun'] = 'state.top'
                    data['arg'] = [self.opts['top_file']]
                else:
                    data['fun'] = 'state.highstate'
                    data['arg'] = []
                self._handle_decoded_payload(data)

    def _refresh_grains_watcher(self, refresh_interval_in_minutes):
        '''
        Create a loop that will fire a pillar refresh to inform a master about a change in the grains of this minion
        :param refresh_interval_in_minutes:
        :return: None
        '''
        if '__update_grains' not in self.opts.get('schedule', {}):
            if 'schedule' not in self.opts:
                self.opts['schedule'] = {}
            self.opts['schedule'].update({
                '__update_grains':
                    {
                        'function': 'event.fire',
                        'args': [{}, 'grains_refresh'],
                        'minutes': refresh_interval_in_minutes
                    }
            })

    def _fire_master_minion_start(self):
        # Send an event to the master that the minion is live
        self._fire_master(
            'Minion {0} started at {1}'.format(
            self.opts['id'],
            time.asctime()
            ),
            'minion_start'
        )
        # dup name spaced event
        self._fire_master(
            'Minion {0} started at {1}'.format(
            self.opts['id'],
            time.asctime()
            ),
            tagify([self.opts['id'], 'start'], 'minion'),
        )

    def module_refresh(self, force_refresh=False, notify=False):
        '''
        Refresh the functions and returners.
        '''
        log.debug('Refreshing modules. Notify={0}'.format(notify))
        self.functions, self.returners, _, self.executors = self._load_modules(force_refresh, notify=notify)

        self.schedule.functions = self.functions
        self.schedule.returners = self.returners

    # TODO: only allow one future in flight at a time?
    @tornado.gen.coroutine
    def pillar_refresh(self, force_refresh=False):
        '''
        Refresh the pillar
        '''
        if self.connected:
            log.debug('Refreshing pillar')
            try:
                self.opts['pillar'] = yield salt.pillar.get_async_pillar(
                    self.opts,
                    self.opts['grains'],
                    self.opts['id'],
                    self.opts['environment'],
                    pillarenv=self.opts.get('pillarenv'),
                ).compile_pillar()
            except SaltClientError:
                # Do not exit if a pillar refresh fails.
                log.error('Pillar data could not be refreshed. '
                          'One or more masters may be down!')
        self.module_refresh(force_refresh)

    def manage_schedule(self, tag, data):
        '''
        Refresh the functions and returners.
        '''
        func = data.get('func', None)
        name = data.get('name', None)
        schedule = data.get('schedule', None)
        where = data.get('where', None)
        persist = data.get('persist', None)

        if func == 'delete':
            self.schedule.delete_job(name, persist)
        elif func == 'add':
            self.schedule.add_job(schedule, persist)
        elif func == 'modify':
            self.schedule.modify_job(name, schedule, persist, where)
        elif func == 'enable':
            self.schedule.enable_schedule()
        elif func == 'disable':
            self.schedule.disable_schedule()
        elif func == 'enable_job':
            self.schedule.enable_job(name, persist, where)
        elif func == 'run_job':
            self.schedule.run_job(name)
        elif func == 'disable_job':
            self.schedule.disable_job(name, persist, where)
        elif func == 'reload':
            self.schedule.reload(schedule)
        elif func == 'list':
            self.schedule.list(where)
        elif func == 'save_schedule':
            self.schedule.save_schedule()

    def manage_beacons(self, tag, data):
        '''
        Manage Beacons
        '''
        func = data.get('func', None)
        name = data.get('name', None)
        beacon_data = data.get('beacon_data', None)

        if func == 'add':
            self.beacons.add_beacon(name, beacon_data)
        elif func == 'modify':
            self.beacons.modify_beacon(name, beacon_data)
        elif func == 'delete':
            self.beacons.delete_beacon(name)
        elif func == 'enable':
            self.beacons.enable_beacons()
        elif func == 'disable':
            self.beacons.disable_beacons()
        elif func == 'enable_beacon':
            self.beacons.enable_beacon(name)
        elif func == 'disable_beacon':
            self.beacons.disable_beacon(name)
        elif func == 'list':
            self.beacons.list_beacons()

    def environ_setenv(self, tag, data):
        '''
        Set the salt-minion main process environment according to
        the data contained in the minion event data
        '''
        environ = data.get('environ', None)
        if environ is None:
            return False
        false_unsets = data.get('false_unsets', False)
        clear_all = data.get('clear_all', False)
        import salt.modules.environ as mod_environ
        return mod_environ.setenv(environ, false_unsets, clear_all)

    def _pre_tune(self):
        '''
        Set the minion running flag and issue the appropriate warnings if
        the minion cannot be started or is already running
        '''
        if self._running is None:
            self._running = True
        elif self._running is False:
            log.error(
                'This {0} was scheduled to stop. Not running '
                '{0}.tune_in()'.format(self.__class__.__name__)
            )
            return
        elif self._running is True:
            log.error(
                'This {0} is already running. Not running '
                '{0}.tune_in()'.format(self.__class__.__name__)
            )
            return

        try:
            log.info(
                '{0} is starting as user \'{1}\''.format(
                    self.__class__.__name__,
                    salt.utils.get_user()
                )
            )
        except Exception as err:
            # Only windows is allowed to fail here. See #3189. Log as debug in
            # that case. Else, error.
            log.log(
                salt.utils.is_windows() and logging.DEBUG or logging.ERROR,
                'Failed to get the user who is starting {0}'.format(
                    self.__class__.__name__
                ),
                exc_info=err
            )

    def _mine_send(self, tag, data):
        '''
        Send mine data to the master
        '''
        channel = salt.transport.Channel.factory(self.opts)
        data['tok'] = self.tok
        try:
            ret = channel.send(data)
            return ret
        except SaltReqTimeoutError:
            log.warning('Unable to send mine data to master.')
            return None

    @tornado.gen.coroutine
    def handle_event(self, package):
        '''
        Handle an event from the epull_sock (all local minion events)
        '''
        if not self.ready:
            raise tornado.gen.Return()
        tag, data = salt.utils.event.SaltEvent.unpack(package)
        log.debug('Minion of "{0}" is handling event tag \'{1}\''.format(self.opts['master'], tag))
        if tag.startswith('module_refresh'):
            self.module_refresh(
                force_refresh=data.get('force_refresh', False),
                notify=data.get('notify', False)
            )
        elif tag.startswith('pillar_refresh'):
            yield self.pillar_refresh(
                force_refresh=data.get('force_refresh', False)
            )
        elif tag.startswith('manage_schedule'):
            self.manage_schedule(tag, data)
        elif tag.startswith('manage_beacons'):
            self.manage_beacons(tag, data)
        elif tag.startswith('grains_refresh'):
            if (data.get('force_refresh', False) or
                    self.grains_cache != self.opts['grains']):
                self.pillar_refresh(force_refresh=True)
                self.grains_cache = self.opts['grains']
        elif tag.startswith('environ_setenv'):
            self.environ_setenv(tag, data)
        elif tag.startswith('_minion_mine'):
            self._mine_send(tag, data)
        elif tag.startswith('fire_master'):
            if self.connected:
                log.debug('Forwarding master event tag={tag}'.format(tag=data['tag']))
                self._fire_master(data['data'], data['tag'], data['events'], data['pretag'])
        elif tag.startswith('__schedule_return'):
            # reporting current connection with master
            if data['schedule'].startswith(master_event(type='alive', master='')):
                if data['return']:
                    log.debug('Connected to master {0}'.format(data['schedule'].split(master_event(type='alive', master=''))[1]))
        elif tag.startswith(master_event(type='disconnected')) or tag.startswith(master_event(type='failback')):
            # if the master disconnect event is for a different master, raise an exception
            if tag.startswith(master_event(type='disconnected')) and data['master'] != self.opts['master']:
                # not mine master, ignore
                return
            if tag.startswith(master_event(type='failback')):
                # if the master failback event is not for the top master, raise an exception
                if data['master'] != self.opts['master_list'][0]:
                    raise SaltException('Bad master \'{0}\' when mine failback is \'{1}\''.format(
                        data['master'], self.opts['master']))
                # if the master failback event is for the current master, raise an exception
                elif data['master'] == self.opts['master'][0]:
                    raise SaltException('Already connected to \'{0}\''.format(data['master']))

            if self.connected:
                # we are not connected anymore
                self.connected = False
                # modify the scheduled job to fire only on reconnect
                if self.opts['transport'] != 'tcp':
                    schedule = {
                       'function': 'status.master',
                       'seconds': self.opts['master_alive_interval'],
                       'jid_include': True,
                       'maxrunning': 1,
                       'return_job': False,
                       'kwargs': {'master': self.opts['master'],
                                  'connected': False}
                    }
                    self.schedule.modify_job(name=master_event(type='alive', master=self.opts['master']),
                                             schedule=schedule)

                log.info('Connection to master {0} lost'.format(self.opts['master']))

                if self.opts['master_type'] == 'failover':
                    log.info('Trying to tune in to next master from master-list')

                    if hasattr(self, 'pub_channel'):
                        self.pub_channel.on_recv(None)
                        if hasattr(self.pub_channel, 'auth'):
                            self.pub_channel.auth.invalidate()
                        if hasattr(self.pub_channel, 'close'):
                            self.pub_channel.close()
                        del self.pub_channel

                    # if eval_master finds a new master for us, self.connected
                    # will be True again on successful master authentication
                    try:
                        master, self.pub_channel = yield self.eval_master(
                                                            opts=self.opts,
                                                            failed=True,
                                                            failback=tag.startswith(master_event(type='failback')))
                    except SaltClientError:
                        pass

                    if self.connected:
                        self.opts['master'] = master

                        # re-init the subsystems to work with the new master
                        log.info('Re-initialising subsystems for new '
                                 'master {0}'.format(self.opts['master']))
                        # put the current schedule into the new loaders
                        self.opts['schedule'] = self.schedule.option('schedule')
                        self.functions, self.returners, self.function_errors, self.executors = self._load_modules()
                        # make the schedule to use the new 'functions' loader
                        self.schedule.functions = self.functions
                        self.pub_channel.on_recv(self._handle_payload)
                        self._fire_master_minion_start()
                        log.info('Minion is ready to receive requests!')

                        # update scheduled job to run with the new master addr
                        if self.opts['transport'] != 'tcp':
                            schedule = {
                               'function': 'status.master',
                               'seconds': self.opts['master_alive_interval'],
                               'jid_include': True,
                               'maxrunning': 1,
                               'return_job': False,
                               'kwargs': {'master': self.opts['master'],
                                          'connected': True}
                            }
                            self.schedule.modify_job(name=master_event(type='alive', master=self.opts['master']),
                                                     schedule=schedule)

                            if self.opts['master_failback'] and 'master_list' in self.opts:
                                if self.opts['master'] != self.opts['master_list'][0]:
                                    schedule = {
                                       'function': 'status.ping_master',
                                       'seconds': self.opts['master_failback_interval'],
                                       'jid_include': True,
                                       'maxrunning': 1,
                                       'return_job': False,
                                       'kwargs': {'master': self.opts['master_list'][0]}
                                    }
                                    self.schedule.modify_job(name=master_event(type='failback'),
                                                             schedule=schedule)
                                else:
                                    self.schedule.delete_job(name=master_event(type='failback'), persist=True)
                else:
                    self.restart = True
                    self.io_loop.stop()

        elif tag.startswith(master_event(type='connected')):
            # handle this event only once. otherwise it will pollute the log
            if not self.connected:
                log.info('Connection to master {0} re-established'.format(self.opts['master']))
                self.connected = True
                # modify the __master_alive job to only fire,
                # if the connection is lost again
                if self.opts['transport'] != 'tcp':
                    schedule = {
                       'function': 'status.master',
                       'seconds': self.opts['master_alive_interval'],
                       'jid_include': True,
                       'maxrunning': 1,
                       'return_job': False,
                       'kwargs': {'master': self.opts['master'],
                                  'connected': True}
                    }

                    self.schedule.modify_job(name=master_event(type='alive', master=self.opts['master']),
                                             schedule=schedule)
        elif tag.startswith('__schedule_return'):
            # reporting current connection with master
            if data['schedule'].startswith(master_event(type='alive', master='')):
                if data['return']:
                    log.debug('Connected to master {0}'.format(data['schedule'].split(master_event(type='alive', master=''))[1]))
            self._return_pub(data, ret_cmd='_return', sync=False)
        elif tag.startswith('_salt_error'):
            if self.connected:
                log.debug('Forwarding salt error event tag={tag}'.format(tag=tag))
                self._fire_master(data, tag)
        elif tag.startswith('salt/auth/creds'):
            key = tuple(data['key'])
            log.debug('Updating auth data for {0}: {1} -> {2}'.format(
                    key, salt.crypt.AsyncAuth.creds_map.get(key), data['creds']))
            salt.crypt.AsyncAuth.creds_map[tuple(data['key'])] = data['creds']

    def _fallback_cleanups(self):
        '''
        Fallback cleanup routines, attempting to fix leaked processes, threads, etc.
        '''
        # Add an extra fallback in case a forked process leaks through
        multiprocessing.active_children()

        # Cleanup Windows threads
        if not salt.utils.is_windows():
            return
        for thread in self.win_proc:
            if not thread.is_alive():
                thread.join()
                try:
                    self.win_proc.remove(thread)
                    del thread
                except (ValueError, NameError):
                    pass

    def _setup_core(self):
        '''
        Set up the core minion attributes.
        This is safe to call multiple times.
        '''
        if not self.ready:
            # First call. Initialize.
            self.functions, self.returners, self.function_errors, self.executors = self._load_modules()
            self.serial = salt.payload.Serial(self.opts)
            self.mod_opts = self._prep_mod_opts()
            self.matcher = Matcher(self.opts, self.functions)
            uid = salt.utils.get_uid(user=self.opts.get('user', None))
            self.proc_dir = get_proc_dir(self.opts['cachedir'], uid=uid)
            self.grains_cache = self.opts['grains']
            self.ready = True

    def setup_beacons(self):
        '''
        Set up the beacons.
        This is safe to call multiple times.
        '''
        self._setup_core()

        loop_interval = self.opts['loop_interval']
        new_periodic_callbacks = {}

        if 'beacons' not in self.periodic_callbacks:
            self.beacons = salt.beacons.Beacon(self.opts, self.functions)

            def handle_beacons():
                # Process Beacons
                beacons = None
                try:
                    beacons = self.process_beacons(self.functions)
                except Exception:
                    log.critical('The beacon errored: ', exc_info=True)
                if beacons and self.connected:
                    self._fire_master(events=beacons)

            new_periodic_callbacks['beacons'] = tornado.ioloop.PeriodicCallback(handle_beacons, loop_interval * 1000, io_loop=self.io_loop)

        if 'cleanup' not in self.periodic_callbacks:
            new_periodic_callbacks['cleanup'] = tornado.ioloop.PeriodicCallback(self._fallback_cleanups, loop_interval * 1000, io_loop=self.io_loop)

        # start all the other callbacks
        for periodic_cb in six.itervalues(new_periodic_callbacks):
            periodic_cb.start()

        self.periodic_callbacks.update(new_periodic_callbacks)

    def setup_scheduler(self):
        '''
        Set up the scheduler.
        This is safe to call multiple times.
        '''
        self._setup_core()

        loop_interval = self.opts['loop_interval']
        new_periodic_callbacks = {}

        if 'schedule' not in self.periodic_callbacks:
            if not hasattr(self, 'schedule'):
                self.schedule = salt.utils.schedule.Schedule(
                    self.opts,
                    self.functions,
                    self.returners,
                    cleanup=[master_event(type='alive')])

            try:
                if self.opts['grains_refresh_every']:  # If exists and is not zero. In minutes, not seconds!
                    if self.opts['grains_refresh_every'] > 1:
                        log.debug(
                            'Enabling the grains refresher. Will run every {0} minutes.'.format(
                                self.opts['grains_refresh_every'])
                        )
                    else:  # Clean up minute vs. minutes in log message
                        log.debug(
                            'Enabling the grains refresher. Will run every {0} minute.'.format(
                                self.opts['grains_refresh_every'])
                        )
                    self._refresh_grains_watcher(
                        abs(self.opts['grains_refresh_every'])
                    )
            except Exception as exc:
                log.error(
                    'Exception occurred in attempt to initialize grain refresh routine during minion tune-in: {0}'.format(
                        exc)
                )

            # TODO: actually listen to the return and change period
            def handle_schedule():
                self.process_schedule(self, loop_interval)
            new_periodic_callbacks['schedule'] = tornado.ioloop.PeriodicCallback(handle_schedule, 1000, io_loop=self.io_loop)

        if 'cleanup' not in self.periodic_callbacks:
            new_periodic_callbacks['cleanup'] = tornado.ioloop.PeriodicCallback(self._fallback_cleanups, loop_interval * 1000, io_loop=self.io_loop)

        # start all the other callbacks
        for periodic_cb in six.itervalues(new_periodic_callbacks):
            periodic_cb.start()

        self.periodic_callbacks.update(new_periodic_callbacks)

    # Main Minion Tune In
    def tune_in(self, start=True):
        '''
        Lock onto the publisher. This is the main event loop for the minion
        :rtype : None
        '''
        self._pre_tune()

        log.debug('Minion \'{0}\' trying to tune in'.format(self.opts['id']))

        if start:
            if self.opts.get('beacons_before_connect', False):
                self.setup_beacons()
            if self.opts.get('scheduler_before_connect', False):
                self.setup_scheduler()
            self.sync_connect_master()
        if self.connected:
            self._fire_master_minion_start()
            log.info('Minion is ready to receive requests!')

        # Make sure to gracefully handle SIGUSR1
        enable_sigusr1_handler()

        # Make sure to gracefully handle CTRL_LOGOFF_EVENT
        salt.utils.enable_ctrl_logoff_handler()

        # On first startup execute a state run if configured to do so
        self._state_run()

        self.setup_beacons()
        self.setup_scheduler()

        # schedule the stuff that runs every interval
        ping_interval = self.opts.get('ping_interval', 0) * 60
        if ping_interval > 0 and self.connected:
            def ping_master():
                try:
                    if not self._fire_master('ping', 'minion_ping'):
                        if not self.opts.get('auth_safemode', True):
                            log.error('** Master Ping failed. Attempting to restart minion**')
                            delay = self.opts.get('random_reauth_delay', 5)
                            log.info('delaying random_reauth_delay {0}s'.format(delay))
                            # regular sys.exit raises an exception -- which isn't sufficient in a thread
                            os._exit(salt.defaults.exitcodes.SALT_KEEPALIVE)
                except Exception:
                    log.warning('Attempt to ping master failed.', exc_on_loglevel=logging.DEBUG)
            self.periodic_callbacks['ping'] = tornado.ioloop.PeriodicCallback(ping_master, ping_interval * 1000, io_loop=self.io_loop)
            self.periodic_callbacks['ping'].start()

        # add handler to subscriber
        if hasattr(self, 'pub_channel') and self.pub_channel is not None:
            self.pub_channel.on_recv(self._handle_payload)
        elif self.opts.get('master_type') != 'disable':
            log.error('No connection to master found. Scheduled jobs will not run.')

        if start:
            try:
                self.io_loop.start()
                if self.restart:
                    self.destroy()
            except (KeyboardInterrupt, RuntimeError):  # A RuntimeError can be re-raised by Tornado on shutdown
                self.destroy()

    def _handle_payload(self, payload):
        if payload is not None and payload['enc'] == 'aes':
            if self._target_load(payload['load']):
                self._handle_decoded_payload(payload['load'])
            elif self.opts['zmq_filtering']:
                # In the filtering enabled case, we'd like to know when minion sees something it shouldnt
                log.trace('Broadcast message received not for this minion, Load: {0}'.format(payload['load']))
        # If it's not AES, and thus has not been verified, we do nothing.
        # In the future, we could add support for some clearfuncs, but
        # the minion currently has no need.

    def _target_load(self, load):
        # Verify that the publication is valid
        if 'tgt' not in load or 'jid' not in load or 'fun' not in load \
           or 'arg' not in load:
            return False
        # Verify that the publication applies to this minion

        # It's important to note that the master does some pre-processing
        # to determine which minions to send a request to. So for example,
        # a "salt -G 'grain_key:grain_val' test.ping" will invoke some
        # pre-processing on the master and this minion should not see the
        # publication if the master does not determine that it should.

        if 'tgt_type' in load:
            match_func = getattr(self.matcher,
                                 '{0}_match'.format(load['tgt_type']), None)
            if match_func is None:
                return False
            if load['tgt_type'] in ('grain', 'grain_pcre', 'pillar'):
                delimiter = load.get('delimiter', DEFAULT_TARGET_DELIM)
                if not match_func(load['tgt'], delimiter=delimiter):
                    return False
            elif not match_func(load['tgt']):
                return False
        else:
            if not self.matcher.glob_match(load['tgt']):
                return False

        return True

    def destroy(self):
        '''
        Tear down the minion
        '''
        self._running = False
        if hasattr(self, 'schedule'):
            del self.schedule
        if hasattr(self, 'pub_channel') and self.pub_channel is not None:
            self.pub_channel.on_recv(None)
            if hasattr(self.pub_channel, 'close'):
                self.pub_channel.close()
            del self.pub_channel
        if hasattr(self, 'periodic_callbacks'):
            for cb in six.itervalues(self.periodic_callbacks):
                cb.stop()

    def __del__(self):
        self.destroy()


class Syndic(Minion):
    '''
    Make a Syndic minion, this minion will use the minion keys on the
    master to authenticate with a higher level master.
    '''
    def __init__(self, opts, **kwargs):
        self._syndic_interface = opts.get('interface')
        self._syndic = True
        # force auth_safemode True because Syndic don't support autorestart
        opts['auth_safemode'] = True
        opts['loop_interval'] = 1
        super(Syndic, self).__init__(opts, **kwargs)
        self.mminion = salt.minion.MasterMinion(opts)
        self.jid_forward_cache = set()
        self.jids = {}
        self.raw_events = []
        self.pub_future = None

    def _handle_decoded_payload(self, data):
        '''
        Override this method if you wish to handle the decoded data
        differently.
        '''
        # TODO: even do this??
        data['to'] = int(data.get('to', self.opts['timeout'])) - 1
        # Only forward the command if it didn't originate from ourselves
        if data.get('master_id', 0) != self.opts.get('master_id', 1):
            self.syndic_cmd(data)

    def syndic_cmd(self, data):
        '''
        Take the now clear load and forward it on to the client cmd
        '''
        # Set up default tgt_type
        if 'tgt_type' not in data:
            data['tgt_type'] = 'glob'
        kwargs = {}

        # optionally add a few fields to the publish data
        for field in ('master_id',  # which master the job came from
                      'user',  # which user ran the job
                      ):
            if field in data:
                kwargs[field] = data[field]

        def timeout_handler(*args):
            log.warning('Unable to forward pub data: {0}'.format(args[1]))
            return True

        with tornado.stack_context.ExceptionStackContext(timeout_handler):
            self.local.pub_async(data['tgt'],
                                 data['fun'],
                                 data['arg'],
                                 data['tgt_type'],
                                 data['ret'],
                                 data['jid'],
                                 data['to'],
                                 io_loop=self.io_loop,
                                 callback=lambda _: None,
                                 **kwargs)

    def fire_master_syndic_start(self):
        # Send an event to the master that the minion is live
        self._fire_master(
            'Syndic {0} started at {1}'.format(
                self.opts['id'],
                time.asctime()
            ),
            'syndic_start',
            sync=False,
        )
        self._fire_master(
            'Syndic {0} started at {1}'.format(
                self.opts['id'],
                time.asctime()
            ),
            tagify([self.opts['id'], 'start'], 'syndic'),
            sync=False,
        )

    # TODO: clean up docs
    def tune_in_no_block(self):
        '''
        Executes the tune_in sequence but omits extra logging and the
        management of the event bus assuming that these are handled outside
        the tune_in sequence
        '''
        # Instantiate the local client
        self.local = salt.client.get_local_client(
                self.opts['_minion_conf_file'], io_loop=self.io_loop)

        # add handler to subscriber
        self.pub_channel.on_recv(self._process_cmd_socket)

    def _process_cmd_socket(self, payload):
        if payload is not None and payload['enc'] == 'aes':
            log.trace('Handling payload')
            self._handle_decoded_payload(payload['load'])
        # If it's not AES, and thus has not been verified, we do nothing.
        # In the future, we could add support for some clearfuncs, but
        # the syndic currently has no need.

    @tornado.gen.coroutine
    def _return_pub_multi(self, values):
        for value in values:
            yield self._return_pub(value,
                                   '_syndic_return',
                                   timeout=self._return_retry_timer(),
                                   sync=False)

    @tornado.gen.coroutine
    def reconnect(self):
        if hasattr(self, 'pub_channel'):
            self.pub_channel.on_recv(None)
            if hasattr(self.pub_channel, 'close'):
                self.pub_channel.close()
            del self.pub_channel

        # if eval_master finds a new master for us, self.connected
        # will be True again on successful master authentication
        master, self.pub_channel = yield self.eval_master(opts=self.opts)

        if self.connected:
            self.opts['master'] = master
            self.pub_channel.on_recv(self._process_cmd_socket)
            log.info('Minion is ready to receive requests!')

        raise tornado.gen.Return(self)

    def destroy(self):
        '''
        Tear down the syndic minion
        '''
        # We borrowed the local clients poller so give it back before
        # it's destroyed. Reset the local poller reference.
        super(Syndic, self).destroy()
        if hasattr(self, 'local'):
            del self.local

        if hasattr(self, 'forward_events'):
            self.forward_events.stop()


# TODO: need a way of knowing if the syndic connection is busted
class SyndicManager(MinionBase):
    '''
    Make a MultiMaster syndic minion, this minion will handle relaying jobs and returns from
    all minions connected to it to the list of masters it is connected to.

    Modes (controlled by `syndic_mode`:
        sync: This mode will synchronize all events and publishes from higher level masters
        cluster: This mode will only sync job publishes and returns

    Note: jobs will be returned best-effort to the requesting master. This also means
    (since we are using zmq) that if a job was fired and the master disconnects
    between the publish and return, that the return will end up in a zmq buffer
    in this Syndic headed to that original master.

    In addition, since these classes all seem to use a mix of blocking and non-blocking
    calls (with varying timeouts along the way) this daemon does not handle failure well,
    it will (under most circumstances) stall the daemon for ~15s trying to forward events
    to the down master
    '''
    # time to connect to upstream master
    SYNDIC_CONNECT_TIMEOUT = 5
    SYNDIC_EVENT_TIMEOUT = 5

    def __init__(self, opts, io_loop=None):
        opts['loop_interval'] = 1
        super(SyndicManager, self).__init__(opts)
        self.mminion = salt.minion.MasterMinion(opts)
        # sync (old behavior), cluster (only returns and publishes)
        self.syndic_mode = self.opts.get('syndic_mode', 'sync')
        self.syndic_failover = self.opts.get('syndic_failover', 'random')

        self.auth_wait = self.opts['acceptance_wait_time']
        self.max_auth_wait = self.opts['acceptance_wait_time_max']

        self._has_master = threading.Event()
        self.jid_forward_cache = set()

        if io_loop is None:
            if HAS_ZMQ:
                zmq.eventloop.ioloop.install()
            self.io_loop = LOOP_CLASS.current()
        else:
            self.io_loop = io_loop

        # List of events
        self.raw_events = []
        # Dict of rets: {master_id: {event_tag: job_ret, ...}, ...}
        self.job_rets = {}
        # List of delayed job_rets which was unable to send for some reason and will be resend to
        # any available master
        self.delayed = []
        # Active pub futures: {master_id: (future, [job_ret, ...]), ...}
        self.pub_futures = {}

    def _spawn_syndics(self):
        '''
        Spawn all the coroutines which will sign in the syndics
        '''
        self._syndics = OrderedDict()  # mapping of opts['master'] -> syndic
        masters = self.opts['master']
        if not isinstance(masters, list):
            masters = [masters]
        for master in masters:
            s_opts = copy.copy(self.opts)
            s_opts['master'] = master
            self._syndics[master] = self._connect_syndic(s_opts)

    @tornado.gen.coroutine
    def _connect_syndic(self, opts):
        '''
        Create a syndic, and asynchronously connect it to a master
        '''
        last = 0  # never have we signed in
        auth_wait = opts['acceptance_wait_time']
        failed = False
        while True:
            log.debug('Syndic attempting to connect to {0}'.format(opts['master']))
            try:
                syndic = Syndic(opts,
                                timeout=self.SYNDIC_CONNECT_TIMEOUT,
                                safe=False,
                                io_loop=self.io_loop,
                                )
                yield syndic.connect_master(failed=failed)
                # set up the syndic to handle publishes (specifically not event forwarding)
                syndic.tune_in_no_block()

                # Send an event to the master that the minion is live
                syndic.fire_master_syndic_start()

                log.info('Syndic successfully connected to {0}'.format(opts['master']))
                break
            except SaltClientError as exc:
                failed = True
                log.error('Error while bringing up syndic for multi-syndic. Is master at {0} responding?'.format(opts['master']))
                last = time.time()
                if auth_wait < self.max_auth_wait:
                    auth_wait += self.auth_wait
                yield tornado.gen.sleep(auth_wait)  # TODO: log?
            except KeyboardInterrupt:
                raise
            except:  # pylint: disable=W0702
                failed = True
                log.critical('Unexpected error while connecting to {0}'.format(opts['master']), exc_info=True)

        raise tornado.gen.Return(syndic)

    def _mark_master_dead(self, master):
        '''
        Mark a master as dead. This will start the sign-in routine
        '''
        # if its connected, mark it dead
        if self._syndics[master].done():
            syndic = self._syndics[master].result()  # pylint: disable=no-member
            self._syndics[master] = syndic.reconnect()
        else:
            log.info('Attempting to mark {0} as dead, although it is already marked dead'.format(master))  # TODO: debug?

    def _call_syndic(self, func, args=(), kwargs=None, master_id=None):
        '''
        Wrapper to call a given func on a syndic, best effort to get the one you asked for
        '''
        success = False
        if kwargs is None:
            kwargs = {}
        for master, syndic_future in self.iter_master_options(master_id):
            if not syndic_future.done() or syndic_future.exception():
                log.error('Unable to call {0} on {1}, that syndic is not connected'.format(func, master))
                continue

            try:
                getattr(syndic_future.result(), func)(*args, **kwargs)
                success = True
                if self.opts['syndic_forward_all_events']:
                    continue
                return
            except SaltClientError:
                log.error('Unable to call {0} on {1}, trying another...'.format(func, master))
                self._mark_master_dead(master)
                continue
        if not success:
            log.critical('Unable to call {0} on any masters!'.format(func))

    def _return_pub_syndic(self, values, master_id=None):
        '''
        Wrapper to call the '_return_pub_multi' a syndic, best effort to get the one you asked for
        '''
        success = False
        func = '_return_pub_multi'
        for master, syndic_future in self.iter_master_options(master_id):
            if not syndic_future.done() or syndic_future.exception():
                log.error('Unable to call {0} on {1}, that syndic is not connected'.format(func, master))
                continue

            future, data = self.pub_futures.get(master, (None, None))
            if future is not None:
                if not future.done():
                    if master == master_id:
                        # Targeted master previous send not done yet, call again later
                        return False
                    else:
                        # Fallback master is busy, try the next one
                        continue
                elif future.exception():
                    # Previous execution on this master returned an error
                    log.error('Unable to call {0} on {1}, trying another...'.format(func, master))
                    self._mark_master_dead(master)
                    del self.pub_futures[master]
                    # Add not sent data to the delayed list and try the next master
                    self.delayed.extend(data)
                    continue
            future = getattr(syndic_future.result(), func)(values)
            self.pub_futures[master] = (future, values)
            success = True
            if self.opts['syndic_forward_all_events']:
                continue
            break
        return success

    def iter_master_options(self, master_id=None):
        '''
        Iterate (in order) over your options for master
        '''
        masters = list(self._syndics.keys())
        if self.opts['syndic_failover'] == 'random':
            shuffle(masters)
        if master_id not in self._syndics:
            master_id = masters.pop(0)
        else:
            masters.remove(master_id)

        while True:
            yield master_id, self._syndics[master_id]
            if len(masters) == 0:
                break
            master_id = masters.pop(0)

    def _reset_event_aggregation(self):
        self.job_rets = {}
        self.raw_events = []

    def reconnect_event_bus(self, something):
        future = self.local.event.set_event_handler(self._process_event)
        self.io_loop.add_future(future, self.reconnect_event_bus)

    # Syndic Tune In
    def tune_in(self):
        '''
        Lock onto the publisher. This is the main event loop for the syndic
        '''
        self._spawn_syndics()
        # Instantiate the local client
        self.local = salt.client.get_local_client(
            self.opts['_minion_conf_file'], io_loop=self.io_loop)
        self.local.event.subscribe('')

        log.debug('SyndicManager \'{0}\' trying to tune in'.format(self.opts['id']))

        # register the event sub to the poller
        self.job_rets = {}
        self.raw_events = []
        self._reset_event_aggregation()
        future = self.local.event.set_event_handler(self._process_event)
        self.io_loop.add_future(future, self.reconnect_event_bus)

        # forward events every syndic_event_forward_timeout
        self.forward_events = tornado.ioloop.PeriodicCallback(self._forward_events,
                                                              self.opts['syndic_event_forward_timeout'] * 1000,
                                                              io_loop=self.io_loop)
        self.forward_events.start()

        # Make sure to gracefully handle SIGUSR1
        enable_sigusr1_handler()

        self.io_loop.start()

    def _process_event(self, raw):
        # TODO: cleanup: Move down into event class
        mtag, data = self.local.event.unpack(raw, self.local.event.serial)
        log.trace('Got event {0}'.format(mtag))  # pylint: disable=no-member

        tag_parts = mtag.split('/')
        if len(tag_parts) >= 4 and tag_parts[1] == 'job' and \
            salt.utils.jid.is_jid(tag_parts[2]) and tag_parts[3] == 'ret' and \
            'return' in data:
            if 'jid' not in data:
                # Not a job return
                return
            if self.syndic_mode == 'cluster' and data.get('master_id', 0) == self.opts.get('master_id', 1):
                log.debug('Return received with matching master_id, not forwarding')
                return

            master = data.get('master_id')
            jdict = self.job_rets.setdefault(master, {}).setdefault(mtag, {})
            if not jdict:
                jdict['__fun__'] = data.get('fun')
                jdict['__jid__'] = data['jid']
                jdict['__load__'] = {}
                fstr = '{0}.get_load'.format(self.opts['master_job_cache'])
                # Only need to forward each load once. Don't hit the disk
                # for every minion return!
                if data['jid'] not in self.jid_forward_cache:
                    jdict['__load__'].update(
                        self.mminion.returners[fstr](data['jid'])
                        )
                    self.jid_forward_cache.add(data['jid'])
                    if len(self.jid_forward_cache) > self.opts['syndic_jid_forward_cache_hwm']:
                        # Pop the oldest jid from the cache
                        tmp = sorted(list(self.jid_forward_cache))
                        tmp.pop(0)
                        self.jid_forward_cache = set(tmp)
            if master is not None:
                # __'s to make sure it doesn't print out on the master cli
                jdict['__master_id__'] = master
            ret = {}
            for key in 'return', 'retcode', 'success':
                if key in data:
                    ret[key] = data[key]
            jdict[data['id']] = ret
        else:
            # TODO: config to forward these? If so we'll have to keep track of who
            # has seen them
            # if we are the top level masters-- don't forward all the minion events
            if self.syndic_mode == 'sync':
                # Add generic event aggregation here
                if 'retcode' not in data:
                    self.raw_events.append({'data': data, 'tag': mtag})

    def _forward_events(self):
        log.trace('Forwarding events')  # pylint: disable=no-member
        if self.raw_events:
            events = self.raw_events
            self.raw_events = []
            self._call_syndic('_fire_master',
                              kwargs={'events': events,
                                      'pretag': tagify(self.opts['id'], base='syndic'),
                                      'timeout': self.SYNDIC_EVENT_TIMEOUT,
                                      'sync': False,
                                      },
                              )
        if self.delayed:
            res = self._return_pub_syndic(self.delayed)
            if res:
                self.delayed = []
        for master in list(six.iterkeys(self.job_rets)):
            values = self.job_rets[master].values()
            res = self._return_pub_syndic(values, master_id=master)
            if res:
                del self.job_rets[master]


class Matcher(object):
    '''
    Use to return the value for matching calls from the master
    '''
    def __init__(self, opts, functions=None):
        self.opts = opts
        self.functions = functions

    def confirm_top(self, match, data, nodegroups=None):
        '''
        Takes the data passed to a top file environment and determines if the
        data matches this minion
        '''
        matcher = 'compound'
        if not data:
            log.error('Received bad data when setting the match from the top '
                      'file')
            return False
        for item in data:
            if isinstance(item, dict):
                if 'match' in item:
                    matcher = item['match']
        if hasattr(self, matcher + '_match'):
            funcname = '{0}_match'.format(matcher)
            if matcher == 'nodegroup':
                return getattr(self, funcname)(match, nodegroups)
            return getattr(self, funcname)(match)
        else:
            log.error('Attempting to match with unknown matcher: {0}'.format(
                matcher
            ))
            return False

    def glob_match(self, tgt):
        '''
        Returns true if the passed glob matches the id
        '''
        if not isinstance(tgt, six.string_types):
            return False

        return fnmatch.fnmatch(self.opts['id'], tgt)

    def pcre_match(self, tgt):
        '''
        Returns true if the passed pcre regex matches
        '''
        return bool(re.match(tgt, self.opts['id']))

    def list_match(self, tgt):
        '''
        Determines if this host is on the list
        '''
        if isinstance(tgt, six.string_types):
            tgt = tgt.split(',')
        return bool(self.opts['id'] in tgt)

    def grain_match(self, tgt, delimiter=DEFAULT_TARGET_DELIM):
        '''
        Reads in the grains glob match
        '''
        log.debug('grains target: {0}'.format(tgt))
        if delimiter not in tgt:
            log.error('Got insufficient arguments for grains match '
                      'statement from master')
            return False
        return salt.utils.subdict_match(
            self.opts['grains'], tgt, delimiter=delimiter
        )

    def grain_pcre_match(self, tgt, delimiter=DEFAULT_TARGET_DELIM):
        '''
        Matches a grain based on regex
        '''
        log.debug('grains pcre target: {0}'.format(tgt))
        if delimiter not in tgt:
            log.error('Got insufficient arguments for grains pcre match '
                      'statement from master')
            return False
        return salt.utils.subdict_match(self.opts['grains'], tgt,
                                        delimiter=delimiter, regex_match=True)

    def data_match(self, tgt):
        '''
        Match based on the local data store on the minion
        '''
        if self.functions is None:
            utils = salt.loader.utils(self.opts)
            self.functions = salt.loader.minion_mods(self.opts, utils=utils)
        comps = tgt.split(':')
        if len(comps) < 2:
            return False
        val = self.functions['data.getval'](comps[0])
        if val is None:
            # The value is not defined
            return False
        if isinstance(val, list):
            # We are matching a single component to a single list member
            for member in val:
                if fnmatch.fnmatch(str(member).lower(), comps[1].lower()):
                    return True
            return False
        if isinstance(val, dict):
            if comps[1] in val:
                return True
            return False
        return bool(fnmatch.fnmatch(
            val,
            comps[1],
        ))

    def pillar_match(self, tgt, delimiter=DEFAULT_TARGET_DELIM):
        '''
        Reads in the pillar glob match
        '''
        log.debug('pillar target: {0}'.format(tgt))
        if delimiter not in tgt:
            log.error('Got insufficient arguments for pillar match '
                      'statement from master')
            return False
        return salt.utils.subdict_match(
            self.opts['pillar'], tgt, delimiter=delimiter
        )

    def pillar_pcre_match(self, tgt, delimiter=DEFAULT_TARGET_DELIM):
        '''
        Reads in the pillar pcre match
        '''
        log.debug('pillar PCRE target: {0}'.format(tgt))
        if delimiter not in tgt:
            log.error('Got insufficient arguments for pillar PCRE match '
                      'statement from master')
            return False
        return salt.utils.subdict_match(
            self.opts['pillar'], tgt, delimiter=delimiter, regex_match=True
        )

    def pillar_exact_match(self, tgt, delimiter=':'):
        '''
        Reads in the pillar match, no globbing, no PCRE
        '''
        log.debug('pillar target: {0}'.format(tgt))
        if delimiter not in tgt:
            log.error('Got insufficient arguments for pillar match '
                      'statement from master')
            return False
        return salt.utils.subdict_match(self.opts['pillar'],
                                        tgt,
                                        delimiter=delimiter,
                                        exact_match=True)

    def ipcidr_match(self, tgt):
        '''
        Matches based on IP address or CIDR notation
        '''
        try:
            # Target is an address?
            tgt = ipaddress.ip_address(tgt)
        except:  # pylint: disable=bare-except
            try:
                # Target is a network?
                tgt = ipaddress.ip_network(tgt)
            except:  # pylint: disable=bare-except
                log.error('Invalid IP/CIDR target: {0}'.format(tgt))
                return []
        proto = 'ipv{0}'.format(tgt.version)

        grains = self.opts['grains']

        if proto not in grains:
            match = False
        elif isinstance(tgt, (ipaddress.IPv4Address, ipaddress.IPv6Address)):
            match = str(tgt) in grains[proto]
        else:
            match = salt.utils.network.in_subnet(tgt, grains[proto])

        return match

    def range_match(self, tgt):
        '''
        Matches based on range cluster
        '''
        if HAS_RANGE:
            range_ = seco.range.Range(self.opts['range_server'])
            try:
                return self.opts['grains']['fqdn'] in range_.expand(tgt)
            except seco.range.RangeException as exc:
                log.debug('Range exception in compound match: {0}'.format(exc))
                return False
        return False

    def compound_match(self, tgt):
        '''
        Runs the compound target check
        '''
        if not isinstance(tgt, six.string_types) and not isinstance(tgt, (list, tuple)):
            log.error('Compound target received that is neither string, list nor tuple')
            return False
        log.debug('compound_match: {0} ? {1}'.format(self.opts['id'], tgt))
        ref = {'G': 'grain',
               'P': 'grain_pcre',
               'I': 'pillar',
               'J': 'pillar_pcre',
               'L': 'list',
               'N': None,      # Nodegroups should already be expanded
               'S': 'ipcidr',
               'E': 'pcre'}
        if HAS_RANGE:
            ref['R'] = 'range'

        results = []
        opers = ['and', 'or', 'not', '(', ')']

        if isinstance(tgt, six.string_types):
            words = tgt.split()
        else:
            words = tgt

        for word in words:
            target_info = salt.utils.minions.parse_target(word)

            # Easy check first
            if word in opers:
                if results:
                    if results[-1] == '(' and word in ('and', 'or'):
                        log.error('Invalid beginning operator after "(": {0}'.format(word))
                        return False
                    if word == 'not':
                        if not results[-1] in ('and', 'or', '('):
                            results.append('and')
                    results.append(word)
                else:
                    # seq start with binary oper, fail
                    if word not in ['(', 'not']:
                        log.error('Invalid beginning operator: {0}'.format(word))
                        return False
                    results.append(word)

            elif target_info and target_info['engine']:
                if 'N' == target_info['engine']:
                    # Nodegroups should already be expanded/resolved to other engines
                    log.error('Detected nodegroup expansion failure of "{0}"'.format(word))
                    return False
                engine = ref.get(target_info['engine'])
                if not engine:
                    # If an unknown engine is called at any time, fail out
                    log.error('Unrecognized target engine "{0}" for'
                              ' target expression "{1}"'.format(
                                  target_info['engine'],
                                  word,
                                )
                        )
                    return False

                engine_args = [target_info['pattern']]
                engine_kwargs = {}
                if target_info['delimiter']:
                    engine_kwargs['delimiter'] = target_info['delimiter']

                results.append(
                    str(getattr(self, '{0}_match'.format(engine))(*engine_args, **engine_kwargs))
                )

            else:
                # The match is not explicitly defined, evaluate it as a glob
                results.append(str(self.glob_match(word)))

        results = ' '.join(results)
        log.debug('compound_match {0} ? "{1}" => "{2}"'.format(self.opts['id'], tgt, results))
        try:
            return eval(results)  # pylint: disable=W0123
        except Exception:
            log.error('Invalid compound target: {0} for results: {1}'.format(tgt, results))
            return False
        return False

    def nodegroup_match(self, tgt, nodegroups):
        '''
        This is a compatibility matcher and is NOT called when using
        nodegroups for remote execution, but is called when the nodegroups
        matcher is used in states
        '''
        if tgt in nodegroups:
            return self.compound_match(
                salt.utils.minions.nodegroup_comp(tgt, nodegroups)
            )
        return False


class ProxyMinionManager(MinionManager):
    '''
    Create the multi-minion interface but for proxy minions
    '''
    def _create_minion_object(self, opts, timeout, safe,
                              io_loop=None, loaded_base_name=None,
                              jid_queue=None):
        '''
        Helper function to return the correct type of object
        '''
        return ProxyMinion(opts,
                           timeout,
                           safe,
                           io_loop=io_loop,
                           loaded_base_name=loaded_base_name,
                           jid_queue=jid_queue)


class ProxyMinion(Minion):
    '''
    This class instantiates a 'proxy' minion--a minion that does not manipulate
    the host it runs on, but instead manipulates a device that cannot run a minion.
    '''
    # TODO: better name...
    @tornado.gen.coroutine
    def _post_master_init(self, master):
        '''
        Function to finish init after connecting to a master

        This is primarily loading modules, pillars, etc. (since they need
        to know which master they connected to)

        If this function is changed, please check Minion._post_master_init
        to see if those changes need to be propagated.

        ProxyMinions need a significantly different post master setup,
        which is why the differences are not factored out into separate helper
        functions.
        '''
        log.debug("subclassed _post_master_init")

        if self.connected:
            self.opts['master'] = master

            self.opts['pillar'] = yield salt.pillar.get_async_pillar(
                self.opts,
                self.opts['grains'],
                self.opts['id'],
                saltenv=self.opts['environment'],
                pillarenv=self.opts.get('pillarenv'),
            ).compile_pillar()

        if 'proxy' not in self.opts['pillar'] and 'proxy' not in self.opts:
            errmsg = 'No proxy key found in pillar or opts for id '+self.opts['id']+'. '+\
                     'Check your pillar/opts configuration and contents.  Salt-proxy aborted.'
            log.error(errmsg)
            self._running = False
            raise SaltSystemExit(code=-1, msg=errmsg)

        if 'proxy' not in self.opts:
            self.opts['proxy'] = self.opts['pillar']['proxy']

        fq_proxyname = self.opts['proxy']['proxytype']

        # Need to load the modules so they get all the dunder variables
        self.functions, self.returners, self.function_errors, self.executors = self._load_modules()

        # we can then sync any proxymodules down from the master
        # we do a sync_all here in case proxy code was installed by
        # SPM or was manually placed in /srv/salt/_modules etc.
        self.functions['saltutil.sync_all'](saltenv=self.opts['environment'])
        # Pull in the utils
        self.utils = salt.loader.utils(self.opts)

        # Pull in the utils
        self.utils = salt.loader.utils(self.opts)

        # Then load the proxy module
        self.proxy = salt.loader.proxy(self.opts, utils=self.utils)

        # And re-load the modules so the __proxy__ variable gets injected
        self._setup_core()
        self.functions.pack['__proxy__'] = self.proxy
        self.proxy.pack['__salt__'] = self.functions
        self.proxy.pack['__ret__'] = self.returners
        self.proxy.pack['__pillar__'] = self.opts['pillar']

        # Reload utils as well (chicken and egg, __utils__ needs __proxy__ and __proxy__ needs __utils__
        self.utils = salt.loader.utils(self.opts, proxy=self.proxy)
        self.proxy.pack['__utils__'] = self.utils

        # Start engines here instead of in the Minion superclass __init__
        # This is because we need to inject the __proxy__ variable but
        # it is not setup until now.
        self.io_loop.spawn_callback(salt.engines.start_engines, self.opts,
                                    self.process_manager, proxy=self.proxy)

        if ('{0}.init'.format(fq_proxyname) not in self.proxy
                or '{0}.shutdown'.format(fq_proxyname) not in self.proxy):
            errmsg = 'Proxymodule {0} is missing an init() or a shutdown() or both. '.format(fq_proxyname)+\
                     'Check your proxymodule.  Salt-proxy aborted.'
            log.error(errmsg)
            self._running = False
            raise SaltSystemExit(code=-1, msg=errmsg)

        proxy_init_fn = self.proxy[fq_proxyname+'.init']
        proxy_init_fn(self.opts)

        self.opts['grains'] = salt.loader.grains(self.opts, proxy=self.proxy)

        self.setup_beacons()

        if self.connected and self.opts['pillar']:
            # The pillar has changed due to the connection to the master.
            # Reload the functions so that they can use the new pillar data.
            self.functions, self.returners, self.function_errors, self.executors = self._load_modules()
            if hasattr(self, 'schedule'):
                self.schedule.functions = self.functions
                self.schedule.returners = self.returners

        if not hasattr(self, 'schedule'):
            self.schedule = salt.utils.schedule.Schedule(
                self.opts,
                self.functions,
                self.returners,
                cleanup=[master_event(type='alive')],
                proxy=self.proxy)

        # add default scheduling jobs to the minions scheduler
        if self.opts['mine_enabled'] and 'mine.update' in self.functions:
            self.schedule.add_job({
                '__mine_interval':
                {
                    'function': 'mine.update',
                    'minutes': self.opts['mine_interval'],
                    'jid_include': True,
                    'maxrunning': 2,
                    'return_job': self.opts.get('mine_return_job', False)
                }
            }, persist=True)
            log.info('Added mine.update to scheduler')
        else:
            self.schedule.delete_job('__mine_interval', persist=True)

        # add master_alive job if enabled
        if (self.opts['transport'] != 'tcp' and
                self.opts['master_alive_interval'] > 0 and
                self.connected):
            self.schedule.add_job({
                master_event(type='alive', master=self.opts['master']):
                {
                    'function': 'status.master',
                    'seconds': self.opts['master_alive_interval'],
                    'jid_include': True,
                    'maxrunning': 1,
                    'return_job': False,
                    'kwargs': {'master': self.opts['master'],
                               'connected': True}
                }
            }, persist=True)

            if self.opts['master_failback'] and \
                    'master_list' in self.opts and \
                    self.opts['master'] != self.opts['master_list'][0]:
                self.schedule.add_job({
                    master_event(type='failback'):
                    {
                        'function': 'status.ping_master',
                        'seconds': self.opts['master_failback_interval'],
                        'jid_include': True,
                        'maxrunning': 1,
                        'return_job': False,
                        'kwargs': {'master': self.opts['master_list'][0]}
                    }
                }, persist=True)

            else:
                self.schedule.delete_job(master_event(type='failback'), persist=True)
        else:
            self.schedule.delete_job(master_event(type='alive', master=self.opts['master']), persist=True)
            self.schedule.delete_job(master_event(type='failback'), persist=True)

        # proxy keepalive
        proxy_alive_fn = fq_proxyname+'.alive'
        if proxy_alive_fn in self.proxy and 'status.proxy_reconnect' in self.functions and \
           ('proxy_keep_alive' not in self.opts or ('proxy_keep_alive' in self.opts and self.opts['proxy_keep_alive'])):
            # if `proxy_keep_alive` is either not specified, either set to False does not retry reconnecting
            self.schedule.add_job({
                '__proxy_keepalive':
                {
                    'function': 'status.proxy_reconnect',
                    'minutes': self.opts.get('proxy_keep_alive_interval', 1),  # by default, check once per minute
                    'jid_include': True,
                    'maxrunning': 1,
                    'return_job': False,
                    'kwargs': {
                        'proxy_name': fq_proxyname
                    }
                }
            }, persist=True)
            self.schedule.enable_schedule()
        else:
            self.schedule.delete_job('__proxy_keepalive', persist=True)

        #  Sync the grains here so the proxy can communicate them to the master
        self.functions['saltutil.sync_grains'](saltenv=self.opts['environment'])
        self.grains_cache = self.opts['grains']
        self.ready = True<|MERGE_RESOLUTION|>--- conflicted
+++ resolved
@@ -879,15 +879,11 @@
         failed = False
         while True:
             try:
-<<<<<<< HEAD
                 if minion.opts.get('beacons_before_connect', False):
                     minion.setup_beacons()
                 if minion.opts.get('scheduler_before_connect', False):
                     minion.setup_scheduler()
-                yield minion.connect_master()
-=======
                 yield minion.connect_master(failed=failed)
->>>>>>> df013c5f
                 minion.tune_in(start=False)
                 break
             except SaltClientError as exc:
