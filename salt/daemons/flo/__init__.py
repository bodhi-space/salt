# -*- coding: utf-8 -*-
'''
Package for ioflo and raet based daemons and associated ioflo behaviors

To use set
opts['transport'] ='raet'
master minion config
transport: raet

See salt.config.py for relevant defaults

opts['raet_port']
opts['master_floscript']
opts['minion_floscript']
opts['ioflo_period']
opts['ioflo_realtime']
opts['ioflo_verbose']
opts['caller_floscript']
'''

# Import Python libs
from __future__ import absolute_import
import os

# Import modules
from . import core
from . import worker
from . import maint
from . import reactor
from . import zero
from . import jobber
from . import dummy

<<<<<<< HEAD
__all__ = ['core', 'worker', 'maint', 'zero', 'dummy', 'jobber']
=======
__all__ = ['core', 'worker', 'maint', 'zero', 'dummy', 'reactor']
>>>>>>> e1909090

# Import salt libs
import salt.daemons.masterapi

# Import 3rd-party libs
import ioflo.app.run
import salt.ext.six as six


def explode_opts(opts):
    '''
    Explode the opts into a preloads list
    '''
    preloads = [('.salt.opts', dict(value=opts))]
    for key, val in six.iteritems(opts):
        ukey = key.replace('.', '_')
        preloads.append(('.salt.etc.{0}'.format(ukey), dict(value=val)))
    preloads.append(('.salt.etc.id', dict(value=opts['id'])))
    return preloads


class IofloMaster(object):
    '''
    IofloMaster Class
    '''
    def __init__(self, opts):
        '''
        Assign self.opts
        '''
        self.opts = opts
        self.preloads = explode_opts(self.opts)
        self.access_keys = salt.daemons.masterapi.access_keys(self.opts)
        self.preloads.append(
                ('.salt.access_keys', dict(value=self.access_keys)))

    def start(self, behaviors=None):
        '''
        Start up ioflo

        port = self.opts['raet_port']
        '''
        if behaviors is None:
            behaviors = []
        behaviors.extend(['salt.daemons.flo'])

        console_logdir = self.opts.get('ioflo_console_logdir', '')
        if console_logdir:
            consolepath = os.path.join(console_logdir, 'master.log')
        else:  # empty means log to std out
            consolepath = ''

        ioflo.app.run.start(
                name='master',
                period=float(self.opts['ioflo_period']),
                stamp=0.0,
                real=self.opts['ioflo_realtime'],
                filepath=self.opts['master_floscript'],
                behaviors=behaviors,
                username="",
                password="",
                mode=None,
                houses=None,
                metas=None,
                preloads=self.preloads,
                verbose=int(self.opts['ioflo_verbose']),
                consolepath=consolepath,
                )


class IofloMinion(object):
    '''
    IofloMinion Class
    '''
    def __init__(self, opts):
        '''
        Assign self.opts
        '''
        self.opts = opts

    def tune_in(self, behaviors=None):
        '''
        Start up ioflo

        port = self.opts['raet_port']
        '''
        if behaviors is None:
            behaviors = []
        behaviors.extend(['salt.daemons.flo'])

        preloads = explode_opts(self.opts)

        console_logdir = self.opts.get('ioflo_console_logdir', '')
        if console_logdir:
            consolepath = os.path.join(console_logdir, 'minion.log')
        else:  # empty means log to std out
            consolepath = ''

        ioflo.app.run.start(
                name=self.opts['id'],
                period=float(self.opts['ioflo_period']),
                stamp=0.0,
                real=self.opts['ioflo_realtime'],
                filepath=self.opts['minion_floscript'],
                behaviors=behaviors,
                username="",
                password="",
                mode=None,
                houses=None,
                metas=None,
                preloads=preloads,
                verbose=int(self.opts['ioflo_verbose']),
                consolepath=consolepath,
                )

    start = tune_in  # alias

    def call_in(self, behaviors=None):
        '''
        Start up caller minion for salt-call when there is no local minion

        '''
        if behaviors is None:
            behaviors = []
        behaviors.extend(['salt.daemons.flo'])

        preloads = explode_opts(self.opts)

        console_logdir = self.opts.get('ioflo_console_logdir', '')
        if console_logdir:
            consolepath = os.path.join(console_logdir, 'caller.log')
        else:  # empty means log to std out
            consolepath = ''

        ioflo.app.run.start(
                name=self.opts['id'],
                period=float(self.opts['ioflo_period']),
                stamp=0.0,
                real=self.opts['ioflo_realtime'],
                filepath=self.opts['caller_floscript'],
                behaviors=behaviors,
                username="",
                password="",
                mode=None,
                houses=None,
                metas=None,
                preloads=preloads,
                verbose=int(self.opts['ioflo_verbose']),
                consolepath=consolepath,
                )<|MERGE_RESOLUTION|>--- conflicted
+++ resolved
@@ -31,11 +31,7 @@
 from . import jobber
 from . import dummy
 
-<<<<<<< HEAD
-__all__ = ['core', 'worker', 'maint', 'zero', 'dummy', 'jobber']
-=======
-__all__ = ['core', 'worker', 'maint', 'zero', 'dummy', 'reactor']
->>>>>>> e1909090
+__all__ = ['core', 'worker', 'maint', 'zero', 'dummy', 'jobber', 'reactor']
 
 # Import salt libs
 import salt.daemons.masterapi
