# -*- coding: utf-8 -*-
'''
    :codeauthor: :email:`Pedro Algarvio (pedro@algarvio.me)`


    salt.utils.parsers
    ~~~~~~~~~~~~~~~~~~

    This is where all the black magic happens on all of salt's CLI tools.
'''
# pylint: disable=missing-docstring,protected-access,too-many-ancestors,too-few-public-methods
# pylint: disable=attribute-defined-outside-init,no-self-use

# Import python libs
from __future__ import absolute_import, print_function
import os
import sys
import types
import signal
import getpass
import logging
import optparse
import traceback
import yaml
from functools import partial


# Import salt libs
import salt.config as config
import salt.defaults.exitcodes
import salt.log.setup as log
import salt.syspaths as syspaths
import salt.version as version
import salt.utils
import salt.utils.args
import salt.utils.xdg
import salt.utils.jid
from salt.utils import kinds
from salt.defaults import DEFAULT_TARGET_DELIM
from salt.utils.validate.path import is_writeable
from salt.utils.verify import verify_files
import salt.exceptions
import salt.ext.six as six
from salt.ext.six.moves import range  # pylint: disable=import-error,redefined-builtin


def _sorted(mixins_or_funcs):
    return sorted(
        mixins_or_funcs, key=lambda mf: getattr(mf, '_mixin_prio_', 1000)
    )


class MixInMeta(type):
    # This attribute here won't actually do anything. But, if you need to
    # specify an order or a dependency within the mix-ins, please define the
    # attribute on your own MixIn
    _mixin_prio_ = 0

    def __new__(mcs, name, bases, attrs):
        instance = super(MixInMeta, mcs).__new__(mcs, name, bases, attrs)
        if not hasattr(instance, '_mixin_setup'):
            raise RuntimeError(
                'Don\'t subclass {0} in {1} if you\'re not going to use it '
                'as a salt parser mix-in.'.format(mcs.__name__, name)
            )
        return instance


class OptionParserMeta(MixInMeta):
    def __new__(mcs, name, bases, attrs):
        instance = super(OptionParserMeta, mcs).__new__(mcs,
                                                        name,
                                                        bases,
                                                        attrs)
        if not hasattr(instance, '_mixin_setup_funcs'):
            instance._mixin_setup_funcs = []
        if not hasattr(instance, '_mixin_process_funcs'):
            instance._mixin_process_funcs = []
        if not hasattr(instance, '_mixin_after_parsed_funcs'):
            instance._mixin_after_parsed_funcs = []
        if not hasattr(instance, '_mixin_before_exit_funcs'):
            instance._mixin_before_exit_funcs = []

        for base in _sorted(bases + (instance,)):
            func = getattr(base, '_mixin_setup', None)
            if func is not None and func not in instance._mixin_setup_funcs:
                instance._mixin_setup_funcs.append(func)

            func = getattr(base, '_mixin_after_parsed', None)
            if func is not None and func not in \
                    instance._mixin_after_parsed_funcs:
                instance._mixin_after_parsed_funcs.append(func)

            func = getattr(base, '_mixin_before_exit', None)
            if func is not None and func not in \
                    instance._mixin_before_exit_funcs:
                instance._mixin_before_exit_funcs.append(func)

            # Mark process_<opt> functions with the base priority for sorting
            for func in dir(base):
                if not func.startswith('process_'):
                    continue

                func = getattr(base, func)
                if getattr(func, '_mixin_prio_', None) is not None:
                    # Function already has the attribute set, don't override it
                    continue

                if six.PY2:
                    func.__func__._mixin_prio_ = getattr(
                        base, '_mixin_prio_', 1000
                    )
                else:
                    func._mixin_prio_ = getattr(
                        base, '_mixin_prio_', 1000
                    )

        return instance


class CustomOption(optparse.Option, object):
    def take_action(self, action, dest, *args, **kwargs):
        # see https://github.com/python/cpython/blob/master/Lib/optparse.py#L786
        self.explicit = True
        return optparse.Option.take_action(self, action, dest, *args, **kwargs)


class OptionParser(optparse.OptionParser, object):
    VERSION = version.__saltstack_version__.formatted_version

    usage = '%prog [options]'

    epilog = ('You can find additional help about %prog issuing "man %prog" '
              'or on http://docs.saltstack.com')
    description = None

    # Private attributes
    _mixin_prio_ = 100

    # Setup multiprocessing logging queue listener
    _setup_mp_logging_listener_ = False

    def __init__(self, *args, **kwargs):
        kwargs.setdefault('version', '%prog {0}'.format(self.VERSION))
        kwargs.setdefault('usage', self.usage)
        if self.description:
            kwargs.setdefault('description', self.description)

        if self.epilog:
            kwargs.setdefault('epilog', self.epilog)

        kwargs.setdefault('option_class', CustomOption)
        optparse.OptionParser.__init__(self, *args, **kwargs)

        if self.epilog and '%prog' in self.epilog:
            self.epilog = self.epilog.replace('%prog', self.get_prog_name())

    def add_option_group(self, *args, **kwargs):
        option_group = optparse.OptionParser.add_option_group(self, *args, **kwargs)
        option_group.option_class = CustomOption
        return option_group

    def parse_args(self, args=None, values=None):
        options, args = optparse.OptionParser.parse_args(self, args, values)
        if 'args_stdin' in options.__dict__ and options.args_stdin is True:
            # Read additional options and/or arguments from stdin and combine
            # them with the options and arguments from the command line.
            new_inargs = sys.stdin.readlines()
            new_inargs = [arg.rstrip('\r\n') for arg in new_inargs]
            new_options, new_args = optparse.OptionParser.parse_args(
                self,
                new_inargs)
            options.__dict__.update(new_options.__dict__)
            args.extend(new_args)

        if options.versions_report:
            self.print_versions_report()

        self.options, self.args = options, args

        # Let's get some proper sys.stderr logging as soon as possible!!!
        # This logging handler will be removed once the proper console or
        # logfile logging is setup.
        temp_log_level = getattr(self.options, 'log_level', None)
        log.setup_temp_logger(
            'error' if temp_log_level is None else temp_log_level
        )

        # Gather and run the process_<option> functions in the proper order
        process_option_funcs = []
        for option_key in options.__dict__:
            process_option_func = getattr(
                self, 'process_{0}'.format(option_key), None
            )
            if process_option_func is not None:
                process_option_funcs.append(process_option_func)

        for process_option_func in _sorted(process_option_funcs):
            try:
                process_option_func()
            except Exception as err:  # pylint: disable=broad-except
                logging.getLogger(__name__).exception(err)
                self.error(
                    'Error while processing {0}: {1}'.format(
                        process_option_func, traceback.format_exc(err)
                    )
                )

        # Run the functions on self._mixin_after_parsed_funcs
        for mixin_after_parsed_func in self._mixin_after_parsed_funcs:  # pylint: disable=no-member
            try:
                mixin_after_parsed_func(self)
            except Exception as err:  # pylint: disable=broad-except
                logging.getLogger(__name__).exception(err)
                self.error(
                    'Error while processing {0}: {1}'.format(
                        mixin_after_parsed_func, traceback.format_exc(err)
                    )
                )

        if self.config.get('conf_file', None) is not None:  # pylint: disable=no-member
            logging.getLogger(__name__).debug(
                'Configuration file path: {0}'.format(
                    self.config['conf_file']  # pylint: disable=no-member
                )
            )
        # Retain the standard behavior of optparse to return options and args
        return options, args

    def _populate_option_list(self, option_list, add_help=True):
        optparse.OptionParser._populate_option_list(
            self, option_list, add_help=add_help
        )
        for mixin_setup_func in self._mixin_setup_funcs:  # pylint: disable=no-member
            mixin_setup_func(self)

    def _add_version_option(self):
        optparse.OptionParser._add_version_option(self)
        self.add_option(
            '--versions-report', action='store_true',
            help='Show program\'s dependencies version number and exit.'
        )

    def print_versions_report(self, file=sys.stdout):  # pylint: disable=redefined-builtin
        print('\n'.join(version.versions_report()), file=file)
        self.exit(salt.defaults.exitcodes.EX_OK)

    def exit(self, status=0, msg=None):
        # Run the functions on self._mixin_after_parsed_funcs
        for mixin_before_exit_func in self._mixin_before_exit_funcs:  # pylint: disable=no-member
            try:
                mixin_before_exit_func(self)
            except Exception as err:  # pylint: disable=broad-except
                logger = logging.getLogger(__name__)
                logger.exception(err)
                logger.error(
                    'Error while processing {0}: {1}'.format(
                        mixin_before_exit_func, traceback.format_exc(err)
                    )
                )
        if self._setup_mp_logging_listener_ is True:
            # Stop the logging queue listener process
            log.shutdown_multiprocessing_logging_listener(daemonizing=True)
        if isinstance(msg, six.string_types) and msg and msg[-1] != '\n':
            msg = '{0}\n'.format(msg)
        optparse.OptionParser.exit(self, status, msg)

    def error(self, msg):
        """error(msg : string)

        Print a usage message incorporating 'msg' to stderr and exit.
        This keeps option parsing exit status uniform for all parsing errors.
        """
        self.print_usage(sys.stderr)
        self.exit(salt.defaults.exitcodes.EX_USAGE, '{0}: error: {1}\n'.format(self.get_prog_name(), msg))


class MergeConfigMixIn(six.with_metaclass(MixInMeta, object)):
    '''
    This mix-in will simply merge the CLI-passed options, by overriding the
    configuration file loaded settings.

    This mix-in should run last.
    '''
    _mixin_prio_ = six.MAXSIZE

    def _mixin_setup(self):
        if not hasattr(self, 'setup_config') and not hasattr(self, 'config'):
            # No configuration was loaded on this parser.
            # There's nothing to do here.
            return

        # Add an additional function that will merge the shell options with
        # the config options and if needed override them
        self._mixin_after_parsed_funcs.append(self.__merge_config_with_cli)

    def __merge_config_with_cli(self, *args):  # pylint: disable=unused-argument
        # Merge parser options
        for option in self.option_list:
            if option.dest is None:
                # --version does not have dest attribute set for example.
                # All options defined by us, even if not explicitly(by kwarg),
                # will have the dest attribute set
                continue

            # Get the passed value from shell. If empty get the default one
            default = self.defaults.get(option.dest)
            value = getattr(self.options, option.dest, default)

            if option.dest not in self.config:
                # There's no value in the configuration file
                if value is not None:
                    # There's an actual value, add it to the config
                    self.config[option.dest] = value
            elif value is not None and getattr(option, 'explicit', False):
                # Only set the value in the config file IF it was explicitly
                # specified by the user, this makes it possible to tweak settings
                # on the configuration files bypassing the shell option flags'
                # defaults
                self.config[option.dest] = value
            elif option.dest in self.config:
                # Let's update the option value with the one from the
                # configuration file. This allows the parsers to make use of
                # the updated value by using self.options.<option>
                setattr(self.options, option.dest, self.config[option.dest])

        # Merge parser group options if any
        for group in self.option_groups:
            for option in group.option_list:
                if option.dest is None:
                    continue
                # Get the passed value from shell. If empty get the default one
                default = self.defaults.get(option.dest)
                value = getattr(self.options, option.dest, default)
                if option.dest not in self.config:
                    # There's no value in the configuration file
                    if value is not None:
                        # There's an actual value, add it to the config
                        self.config[option.dest] = value
                elif value is not None and getattr(option, 'explicit', False):
                    # Only set the value in the config file IF it was explicitly
                    # specified by the user, this makes it possible to tweak
                    # settings on the configuration files bypassing the shell
                    # option flags' defaults
                    self.config[option.dest] = value
                elif option.dest in self.config:
                    # Let's update the option value with the one from the
                    # configuration file. This allows the parsers to make use
                    # of the updated value by using self.options.<option>
                    setattr(self.options,
                            option.dest,
                            self.config[option.dest])


class SaltfileMixIn(six.with_metaclass(MixInMeta, object)):
    _mixin_prio_ = -20

    def _mixin_setup(self):
        self.add_option(
            '--saltfile', default=None,
            help='Specify the path to a Saltfile. If not passed, one will be '
                 'searched for in the current working directory.'
        )

    def process_saltfile(self):
        if self.options.saltfile is None:
            # No one passed a Saltfile as an option, environment variable!?
            self.options.saltfile = os.environ.get('SALT_SALTFILE', None)

        if self.options.saltfile is None:
            # If we're here, no one passed a Saltfile either to the CLI tool or
            # as an environment variable.
            # Is there a Saltfile in the current directory?
            try:  # cwd may not exist if it was removed but salt was run from it
                saltfile = os.path.join(os.getcwd(), 'Saltfile')
            except OSError:
                saltfile = ''
            if os.path.isfile(saltfile):
                self.options.saltfile = saltfile
        else:
            saltfile = self.options.saltfile

        if not self.options.saltfile:
            # There's still no valid Saltfile? No need to continue...
            return

        if not os.path.isfile(self.options.saltfile):
            self.error(
                '\'{0}\' file does not exist.\n'.format(self.options.saltfile
                )
            )

        # Make sure we have an absolute path
        self.options.saltfile = os.path.abspath(self.options.saltfile)

        # Make sure we let the user know that we will be loading a Saltfile
        logging.getLogger(__name__).info(
            'Loading Saltfile from \'{0}\''.format(self.options.saltfile)
        )

        try:
            saltfile_config = config._read_conf_file(saltfile)
        except salt.exceptions.SaltConfigurationError as error:
            self.error(error.message)
            self.exit(salt.defaults.exitcodes.EX_GENERIC,
                      '{0}: error: {1}\n'.format(self.get_prog_name(), error.message))

        if not saltfile_config:
            # No configuration was loaded from the Saltfile
            return

        if self.get_prog_name() not in saltfile_config:
            # There's no configuration specific to the CLI tool. Stop!
            return

        # We just want our own configuration
        cli_config = saltfile_config[self.get_prog_name()]

        # If there are any options, who's names match any key from the loaded
        # Saltfile, we need to update its default value
        for option in self.option_list:
            if option.dest is None:
                # --version does not have dest attribute set for example.
                continue

            if option.dest not in cli_config:
                # If we don't have anything in Saltfile for this option, let's
                # continue processing right now
                continue

            # Get the passed value from shell. If empty get the default one
            default = self.defaults.get(option.dest)
            value = getattr(self.options, option.dest, default)
            if value != default:
                # The user passed an argument, we won't override it with the
                # one from Saltfile, if any
                continue

            # We reached this far! Set the Saltfile value on the option
            setattr(self.options, option.dest, cli_config[option.dest])
            option.explicit = True

        # Let's also search for options referred in any option groups
        for group in self.option_groups:
            for option in group.option_list:
                if option.dest is None:
                    continue

                if option.dest not in cli_config:
                    # If we don't have anything in Saltfile for this option,
                    # let's continue processing right now
                    continue

                # Get the passed value from shell. If empty get the default one
                default = self.defaults.get(option.dest)
                value = getattr(self.options, option.dest, default)
                if value != default:
                    # The user passed an argument, we won't override it with
                    # the one from Saltfile, if any
                    continue

                setattr(self.options, option.dest, cli_config[option.dest])
                option.explicit = True

        # Any left over value in the saltfile can now be safely added
        for key in cli_config:
            setattr(self.options, key, cli_config[key])


class HardCrashMixin(six.with_metaclass(MixInMeta, object)):
    _mixin_prio_ = 40
    _config_filename_ = None

    def _mixin_setup(self):
        hard_crash = os.environ.get('SALT_HARD_CRASH', False)
        self.add_option(
            '--hard-crash', action='store_true', default=hard_crash,
            help=('Raise any original exception rather than exiting gracefully. '
                  'Default: %default.')
        )


class ConfigDirMixIn(six.with_metaclass(MixInMeta, object)):
    _mixin_prio_ = -10
    _config_filename_ = None
    _default_config_dir_ = syspaths.CONFIG_DIR
    _default_config_dir_env_var_ = 'SALT_CONFIG_DIR'

    def _mixin_setup(self):
        config_dir = os.environ.get(self._default_config_dir_env_var_, None)
        if not config_dir:
            config_dir = self._default_config_dir_
            logging.getLogger(__name__).debug('SYSPATHS setup as: {0}'.format(syspaths.CONFIG_DIR))
        self.add_option(
            '-c', '--config-dir', default=config_dir,
            help=('Pass in an alternative configuration directory. Default: '
                  '\'%default\'.')
        )

    def process_config_dir(self):
        if not os.path.isdir(self.options.config_dir):
            # No logging is configured yet
            sys.stderr.write(
                'WARNING: CONFIG \'{0}\' directory does not exist.\n'.format(
                    self.options.config_dir
                )
            )

        # Make sure we have an absolute path
        self.options.config_dir = os.path.abspath(self.options.config_dir)

        if hasattr(self, 'setup_config'):
            if not hasattr(self, 'config'):
                self.config = {}
            try:
                self.config.update(self.setup_config())
            except (IOError, OSError) as exc:
                self.error(
                    'Failed to load configuration: {0}'.format(exc)
                )

    def get_config_file_path(self, configfile=None):
        if configfile is None:
            configfile = self._config_filename_
        return os.path.join(self.options.config_dir, configfile)


class LogLevelMixIn(six.with_metaclass(MixInMeta, object)):
    _mixin_prio_ = 10
    _default_logging_level_ = 'warning'
    _default_logging_logfile_ = None
    _logfile_config_setting_name_ = 'log_file'
    _loglevel_config_setting_name_ = 'log_level'
    _logfile_loglevel_config_setting_name_ = 'log_level_logfile'  # pylint: disable=invalid-name
    _skip_console_logging_config_ = False

    def _mixin_setup(self):
        if self._default_logging_logfile_ is None:
            # This is an attribute available for programmers, so, raise a
            # RuntimeError to let them know about the proper usage.
            raise RuntimeError(
                'Please set {0}._default_logging_logfile_'.format(
                    self.__class__.__name__
                )
            )
        group = self.logging_options_group = optparse.OptionGroup(
            self, 'Logging Options',
            'Logging options which override any settings defined on the '
            'configuration files.'
        )
        self.add_option_group(group)

        if not getattr(self, '_skip_console_logging_config_', False):
            group.add_option(
                '-l', '--log-level',
                dest=self._loglevel_config_setting_name_,
                choices=list(log.LOG_LEVELS),
                help='Console logging log level. One of {0}. '
                     'Default: \'{1}\'.'.format(
                         ', '.join([repr(l) for l in log.SORTED_LEVEL_NAMES]),
                         self._default_logging_level_
                     )
            )

        group.add_option(
            '--log-file',
            dest=self._logfile_config_setting_name_,
            default=None,
            help='Log file path. Default: \'{0}\'.'.format(
                self._default_logging_logfile_
            )
        )

        group.add_option(
            '--log-file-level',
            dest=self._logfile_loglevel_config_setting_name_,
            choices=list(log.LOG_LEVELS),
            help='Logfile logging log level. One of {0}. '
                 'Default: \'{1}\'.'.format(
                     ', '.join([repr(l) for l in log.SORTED_LEVEL_NAMES]),
                     self._default_logging_level_
                 )
        )

    def process_log_level(self):
        if not getattr(self.options, self._loglevel_config_setting_name_, None):
            if self.config.get(self._loglevel_config_setting_name_, None):
                # Is the regular log level setting set?
                setattr(self.options,
                        self._loglevel_config_setting_name_,
                        self.config.get(self._loglevel_config_setting_name_)
                       )
            else:
                # Nothing is set on the configuration? Let's use the cli tool
                # defined default
                setattr(self.options,
                        self._loglevel_config_setting_name_,
                        self._default_logging_level_
                       )

        # Setup extended logging right before the last step
        self._mixin_after_parsed_funcs.append(self.__setup_extended_logging)
        # Setup the console and log file configuration before the MP logging
        # listener because the MP logging listener may need that config.
        self._mixin_after_parsed_funcs.append(self.__setup_logfile_logger_config)
        self._mixin_after_parsed_funcs.append(self.__setup_console_logger_config)
        # Setup the multiprocessing log queue listener if enabled
        self._mixin_after_parsed_funcs.append(self._setup_mp_logging_listener)
        # Setup the console as the last _mixin_after_parsed_func to run
        self._mixin_after_parsed_funcs.append(self.__setup_console_logger)

    def process_log_file(self):
        if not getattr(self.options, self._logfile_config_setting_name_, None):
            if self.config.get(self._logfile_config_setting_name_, None):
                # Is the regular log file setting set?
                setattr(self.options,
                        self._logfile_config_setting_name_,
                        self.config.get(self._logfile_config_setting_name_)
                       )
            else:
                # Nothing is set on the configuration? Let's use the cli tool
                # defined default
                setattr(self.options,
                        self._logfile_config_setting_name_,
                        self._default_logging_logfile_
                       )
                if self._logfile_config_setting_name_ in self.config:
                    # Remove it from config so it inherits from log_file
                    self.config.pop(self._logfile_config_setting_name_)

    def process_log_level_logfile(self):
        if not getattr(self.options, self._logfile_loglevel_config_setting_name_, None):
            if self.config.get(self._logfile_loglevel_config_setting_name_, None):
                # Is the regular log file level setting set?
                setattr(self.options,
                        self._logfile_loglevel_config_setting_name_,
                        self.config.get(self._logfile_loglevel_config_setting_name_)
                       )
            else:
                # Nothing is set on the configuration? Let's use the cli tool
                # defined default
                setattr(self.options,
                        self._logfile_loglevel_config_setting_name_,
                        self._default_logging_level_
                       )
                if self._logfile_loglevel_config_setting_name_ in self.config:
                    # Remove it from config so it inherits from log_level
                    self.config.pop(self._logfile_loglevel_config_setting_name_)

<<<<<<< HEAD
    def __setup_logfile_logger_config(self, *args):  # pylint: disable=unused-argument
        if self._logfile_loglevel_config_setting_name_ in self.config and not \
                self.config.get(self._logfile_loglevel_config_setting_name_):
            # Remove it from config so it inherits from log_level
            self.config.pop(self._logfile_loglevel_config_setting_name_)

        loglevel = self.config.get(
            self._logfile_loglevel_config_setting_name_,
            self.config.get(
                # From the config setting
                self._loglevel_config_setting_name_,
                # From the console setting
                self.config['log_level']
            )
        )

        cli_log_path = 'cli_{0}_log_file'.format(
            self.get_prog_name().replace('-', '_')
        )
        if cli_log_path in self.config and not self.config.get(cli_log_path):
            # Remove it from config so it inherits from log_level_logfile
            self.config.pop(cli_log_path)

        if self._logfile_config_setting_name_ in self.config and not \
                self.config.get(self._logfile_config_setting_name_):
            # Remove it from config so it inherits from log_file
            self.config.pop(self._logfile_config_setting_name_)

        logfile = self.config.get(
            # First from the config cli setting
            cli_log_path,
            self.config.get(
                # From the config setting
                self._logfile_config_setting_name_
            )
        )

        if self.config['verify_env']:
            # Verify the logfile if it was explicitly set but do not try to
            # verify the default
            if logfile is not None and not logfile.startswith(('tcp://', 'udp://', 'file://')):
                # Logfile is not using Syslog, verify
                current_umask = os.umask(0o027)
                verify_files([logfile], self.config['user'])
                os.umask(current_umask)

        if logfile is None:
            # Use the default setting if the logfile wasn't explicity set
            logfile = self._default_logging_logfile_

        cli_log_file_fmt = 'cli_{0}_log_file_fmt'.format(
            self.get_prog_name().replace('-', '_')
        )
        if cli_log_file_fmt in self.config and not \
                self.config.get(cli_log_file_fmt):
            # Remove it from config so it inherits from log_fmt_logfile
            self.config.pop(cli_log_file_fmt)
=======
    def setup_logfile_logger(self):
        loglevel = getattr(self.options,
                           self._logfile_loglevel_config_setting_name_,
                           self._default_logging_level_
                          )

        logfile = getattr(self.options,
                          # From the options setting
                          self._logfile_config_setting_name_,
                          # From the default setting
                          self._default_logging_logfile_
                         )
>>>>>>> 6724fe48

        if self.config.get('log_fmt_logfile', None) is None:
            # Remove it from config so it inherits from log_fmt_console
            self.config.pop('log_fmt_logfile', None)

        log_file_fmt = self.config.get(
            'log_fmt_logfile',
            self.config.get(
                'log_fmt_console',
                self.config.get(
                    'log_fmt',
                    config._DFLT_LOG_FMT_CONSOLE
                )
            )
        )

        if self.config.get('log_datefmt_logfile', None) is None:
            # Remove it from config so it inherits from log_datefmt_console
            self.config.pop('log_datefmt_logfile', None)

        if self.config.get('log_datefmt_console', None) is None:
            # Remove it from config so it inherits from log_datefmt
            self.config.pop('log_datefmt_console', None)

        log_file_datefmt = self.config.get(
            'log_datefmt_logfile',
            self.config.get(
                'log_datefmt_console',
                self.config.get(
                    'log_datefmt',
                    '%Y-%m-%d %H:%M:%S'
                )
            )
        )

        if not is_writeable(logfile, check_parent=True):
            # Since we're not be able to write to the log file or its parent
            # directory (if the log file does not exit), are we the same user
            # as the one defined in the configuration file?
            current_user = salt.utils.get_user()
            if self.config['user'] != current_user:
                # Yep, not the same user!
                # Is the current user in ACL?
                acl = self.config.get('publisher_acl') or self.config.get('client_acl', {})
                if salt.utils.check_whitelist_blacklist(current_user, whitelist=six.iterkeys(acl)):
                    # Yep, the user is in ACL!
                    # Let's write the logfile to its home directory instead.
                    xdg_dir = salt.utils.xdg.xdg_config_dir()
                    user_salt_dir = (xdg_dir if os.path.isdir(xdg_dir) else
                                     os.path.expanduser('~/.salt'))

                    if not os.path.isdir(user_salt_dir):
                        os.makedirs(user_salt_dir, 0o750)
                    logfile_basename = os.path.basename(
                        self._default_logging_logfile_
                    )
                    logging.getLogger(__name__).debug(
                        'The user \'{0}\' is not allowed to write to \'{1}\'. '
                        'The log file will be stored in '
                        '\'~/.salt/\'{2}\'.log\''.format(
                            current_user,
                            logfile,
                            logfile_basename
                        )
                    )
                    logfile = os.path.join(
                        user_salt_dir, '{0}.log'.format(logfile_basename)
                    )

            # If we haven't changed the logfile path and it's not writeable,
            # salt will fail once we try to setup the logfile logging.

        # Save the settings back to the configuration
        self.config[self._logfile_config_setting_name_] = logfile
        self.config[self._logfile_loglevel_config_setting_name_] = loglevel
        self.config['log_fmt_logfile'] = log_file_fmt
        self.config['log_datefmt_logfile'] = log_file_datefmt

    def setup_logfile_logger(self):
        logfile = self.config[self._logfile_config_setting_name_]
        loglevel = self.config[self._logfile_loglevel_config_setting_name_]
        log_file_fmt = self.config['log_fmt_logfile']
        log_file_datefmt = self.config['log_datefmt_logfile']

        log.setup_logfile_logger(
            logfile,
            loglevel,
            log_format=log_file_fmt,
            date_format=log_file_datefmt
        )
        for name, level in six.iteritems(self.config.get('log_granular_levels', {})):
            log.set_logger_level(name, level)

    def __setup_extended_logging(self, *args):  # pylint: disable=unused-argument
        log.setup_extended_logging(self.config)

    def _get_mp_logging_listener_queue(self):
        return log.get_multiprocessing_logging_queue()

    def _setup_mp_logging_listener(self, *args):  # pylint: disable=unused-argument
        if self._setup_mp_logging_listener_:
            log.setup_multiprocessing_logging_listener(
                self.config,
                self._get_mp_logging_listener_queue()
            )

    def __setup_console_logger_config(self, *args):  # pylint: disable=unused-argument
        # Since we're not going to be a daemon, setup the console logger
        logfmt = self.config.get(
            'log_fmt_console',
            self.config.get(
                'log_fmt',
                config._DFLT_LOG_FMT_CONSOLE
            )
        )

        if self.config.get('log_datefmt_console', None) is None:
            # Remove it from config so it inherits from log_datefmt
            self.config.pop('log_datefmt_console', None)

        datefmt = self.config.get(
            'log_datefmt_console',
            self.config.get(
                'log_datefmt',
                '%Y-%m-%d %H:%M:%S'
            )
        )

        # Save the settings back to the configuration
        self.config['log_fmt_console'] = logfmt
        self.config['log_datefmt_console'] = datefmt

    def __setup_console_logger(self, *args):  # pylint: disable=unused-argument
        # If daemon is set force console logger to quiet
        if getattr(self.options, 'daemon', False) is True:
            return

        log.setup_console_logger(
            self.config['log_level'],
            log_format=self.config['log_fmt_console'],
            date_format=self.config['log_datefmt_console']
        )
        for name, level in six.iteritems(self.config.get('log_granular_levels', {})):
            log.set_logger_level(name, level)


class RunUserMixin(six.with_metaclass(MixInMeta, object)):
    _mixin_prio_ = 20

    def _mixin_setup(self):
        self.add_option(
            '-u', '--user',
            help='Specify user to run {0}.'.format(self.get_prog_name())
        )


class DaemonMixIn(six.with_metaclass(MixInMeta, object)):
    _mixin_prio_ = 30

    def _mixin_setup(self):
        self.add_option(
            '-d', '--daemon',
            default=False,
            action='store_true',
            help='Run the {0} as a daemon.'.format(self.get_prog_name())
        )
        self.add_option(
            '--pid-file', dest='pidfile',
            default=os.path.join(
                syspaths.PIDFILE_DIR, '{0}.pid'.format(self.get_prog_name())
            ),
            help=('Specify the location of the pidfile. Default: \'%default\'.')
        )

    def _mixin_before_exit(self):
        if hasattr(self, 'config') and self.config.get('pidfile', ''):
            # We've loaded and merged options into the configuration, it's safe
            # to query about the pidfile
            if self.check_pidfile():
                os.unlink(self.config['pidfile'])

    def set_pidfile(self):
        from salt.utils.process import set_pidfile
        set_pidfile(self.config['pidfile'], self.config['user'])

    def check_pidfile(self):
        '''
        Report whether a pidfile exists
        '''
        from salt.utils.process import check_pidfile
        return check_pidfile(self.config['pidfile'])

    def get_pidfile(self):
        '''
        Return a pid contained in a pidfile
        '''
        from salt.utils.process import get_pidfile
        return get_pidfile(self.config['pidfile'])

    def daemonize_if_required(self):
        if self.options.daemon:
            if self._setup_mp_logging_listener_ is True:
                # Stop the logging queue listener for the current process
                # We'll restart it once forked
                log.shutdown_multiprocessing_logging_listener(daemonizing=True)

            # Late import so logging works correctly
            salt.utils.daemonize()

        # Setup the multiprocessing log queue listener if enabled
        self._setup_mp_logging_listener()

    def check_running(self):
        '''
        Check if a pid file exists and if it is associated with
        a running process.
        '''
        # There is no os.getppid method for windows
        if salt.utils.is_windows():
            from salt.utils.win_functions import get_parent_pid
            ppid = get_parent_pid()
        else:
            ppid = os.getppid()

        if self.check_pidfile():
            pid = self.get_pidfile()
            if not salt.utils.is_windows():
                if self.check_pidfile() and self.is_daemonized(pid) and not os.getppid() == pid:
                    return True
            else:
                # We have no os.getppid() on Windows. Best effort.
                if self.check_pidfile() and self.is_daemonized(pid):
                    return True
        return False

    def is_daemonized(self, pid):
        from salt.utils.process import os_is_running
        return os_is_running(pid)

    # Common methods for scripts which can daemonize
    def _install_signal_handlers(self):
        signal.signal(signal.SIGTERM, self._handle_signals)
        signal.signal(signal.SIGINT, self._handle_signals)

    def prepare(self):
        self.parse_args()

    def start(self):
        self.prepare()
        self._install_signal_handlers()

    def _handle_signals(self, signum, sigframe):  # pylint: disable=unused-argument
        msg = self.__class__.__name__
        if signum == signal.SIGINT:
            msg += ' received a SIGINT.'
        elif signum == signal.SIGTERM:
            msg += ' received a SIGTERM.'
        logging.getLogger(__name__).warning('{0} Exiting.'.format(msg))
        self.shutdown(exitmsg='{0} Exited.'.format(msg))

    def shutdown(self, exitcode=0, exitmsg=None):
        self.exit(exitcode, exitmsg)


class PidfileMixin(six.with_metaclass(MixInMeta, object)):
    _mixin_prio_ = 40

    def _mixin_setup(self):
        salt.utils.warn_until(
            'Nitrogen',
            'Please stop sub-classing PidfileMix and instead subclass '
            'DaemonMixIn which contains the same behavior. PidfileMixin '
            'will be supported until Salt {version}.'
        )
        try:
            self.add_option(
                '--pid-file', dest='pidfile',
                default=os.path.join(
                    syspaths.PIDFILE_DIR, '{0}.pid'.format(self.get_prog_name())
                ),
                help=('Specify the location of the pidfile. Default: \'%default\'.')
            )

            # Since there was no colision with DaemonMixin, let's add the
            # pidfile mixin methods. This is used using types.MethodType
            # because if we had defined these at the class level, they would
            # have overridden the exact same methods from the DaemonMixin.

            def set_pidfile(self):
                from salt.utils.process import set_pidfile
                set_pidfile(self.config['pidfile'], self.config['user'])

            self.set_pidfile = types.MethodType(set_pidfile, self)

            def check_pidfile(self):
                '''
                Report whether a pidfile exists
                '''
                from salt.utils.process import check_pidfile
                return check_pidfile(self.config['pidfile'])

            self.check_pidfile = types.MethodType(check_pidfile, self)

            def get_pidfile(self):
                '''
                Return a pid contained in a pidfile
                '''
                from salt.utils.process import get_pidfile
                return get_pidfile(self.config['pidfile'])

            self.get_pidfile = types.MethodType(get_pidfile, self)
        except optparse.OptionConflictError:
            # The option was already added by the DaemonMixin
            pass


class TargetOptionsMixIn(six.with_metaclass(MixInMeta, object)):

    _mixin_prio_ = 20

    selected_target_option = None

    def _mixin_setup(self):
        group = self.target_options_group = optparse.OptionGroup(
            self, 'Target Options', 'Target selection options.'
        )
        self.add_option_group(group)
        group.add_option(
            '-E', '--pcre',
            default=False,
            action='store_true',
            help=('Instead of using shell globs to evaluate the target '
                  'servers, use pcre regular expressions.')
        )
        group.add_option(
            '-L', '--list',
            default=False,
            action='store_true',
            help=('Instead of using shell globs to evaluate the target '
                  'servers, take a comma or space delimited list of '
                  'servers.')
        )
        group.add_option(
            '-G', '--grain',
            default=False,
            action='store_true',
            help=('Instead of using shell globs to evaluate the target '
                  'use a grain value to identify targets, the syntax '
                  'for the target is the grain key followed by a glob'
                  'expression: "os:Arch*".')
        )
        group.add_option(
            '-P', '--grain-pcre',
            default=False,
            action='store_true',
            help=('Instead of using shell globs to evaluate the target '
                  'use a grain value to identify targets, the syntax '
                  'for the target is the grain key followed by a pcre '
                  'regular expression: "os:Arch.*".')
        )
        group.add_option(
            '-N', '--nodegroup',
            default=False,
            action='store_true',
            help=('Instead of using shell globs to evaluate the target '
                  'use one of the predefined nodegroups to identify a '
                  'list of targets.')
        )
        group.add_option(
            '-R', '--range',
            default=False,
            action='store_true',
            help=('Instead of using shell globs to evaluate the target '
                  'use a range expression to identify targets. '
                  'Range expressions look like %cluster.')
        )

        group = self.additional_target_options_group = optparse.OptionGroup(
            self,
            'Additional Target Options',
            'Additional options for minion targeting.'
        )
        self.add_option_group(group)
        group.add_option(
            '--delimiter',
            default=DEFAULT_TARGET_DELIM,
            help=('Change the default delimiter for matching in multi-level '
                  'data structures. Default: \'%default\'.')
        )

        self._create_process_functions()

    def _create_process_functions(self):
        for option in self.target_options_group.option_list:
            def process(opt):
                if getattr(self.options, opt.dest):
                    self.selected_target_option = opt.dest

            funcname = 'process_{0}'.format(option.dest)
            if not hasattr(self, funcname):
                setattr(self, funcname, partial(process, option))

    def _mixin_after_parsed(self):
        group_options_selected = [
            option for option in self.target_options_group.option_list if
            getattr(self.options, option.dest) is True
        ]
        if len(group_options_selected) > 1:
            self.error(
                'The options {0} are mutually exclusive. Please only choose '
                'one of them'.format('/'.join(
                    [option.get_opt_string()
                     for option in group_options_selected]))
            )
        self.config['selected_target_option'] = self.selected_target_option


class ExtendedTargetOptionsMixIn(TargetOptionsMixIn):
    def _mixin_setup(self):
        TargetOptionsMixIn._mixin_setup(self)
        group = self.target_options_group
        group.add_option(
            '-C', '--compound',
            default=False,
            action='store_true',
            help=('The compound target option allows for multiple target '
                  'types to be evaluated, allowing for greater granularity in '
                  'target matching. The compound target is space delimited, '
                  'targets other than globs are preceded with an identifier '
                  'matching the specific targets argument type: salt '
                  '\'G@os:RedHat and webser* or E@database.*\'.')
        )
        group.add_option(
            '-I', '--pillar',
            default=False,
            dest='pillar_target',
            action='store_true',
            help=('Instead of using shell globs to evaluate the target '
                  'use a pillar value to identify targets, the syntax '
                  'for the target is the pillar key followed by a glob '
                  'expression: "role:production*".')
        )
        group.add_option(
            '-J', '--pillar-pcre',
            default=False,
            action='store_true',
            help=('Instead of using shell globs to evaluate the target '
                  'use a pillar value to identify targets, the syntax '
                  'for the target is the pillar key followed by a pcre '
                  'regular expression: "role:prod.*".')
        )
        group.add_option(
            '-S', '--ipcidr',
            default=False,
            action='store_true',
            help=('Match based on Subnet (CIDR notation) or IP address.')
        )

        self._create_process_functions()

    def process_pillar_target(self):
        if self.options.pillar_target:
            self.selected_target_option = 'pillar'


class TimeoutMixIn(six.with_metaclass(MixInMeta, object)):
    _mixin_prio_ = 10

    def _mixin_setup(self):
        if not hasattr(self, 'default_timeout'):
            raise RuntimeError(
                'You need to define the \'default_timeout\' attribute '
                'on {0}'.format(self.__class__.__name__)
            )
        self.add_option(
            '-t', '--timeout',
            type=int,
            default=self.default_timeout,
            help=('Change the timeout, if applicable, for the running '
                  'command (in seconds). Default: %default.')
        )


class ArgsStdinMixIn(six.with_metaclass(MixInMeta, object)):
    _mixin_prio_ = 10

    def _mixin_setup(self):
        self.add_option(
            '--args-stdin',
            default=False,
            dest='args_stdin',
            action='store_true',
            help=('Read additional options and/or arguments from stdin. '
                  'Each entry is newline separated.')
        )


class ProxyIdMixIn(six.with_metaclass(MixInMeta, object)):
    _mixin_prio = 40

    def _mixin_setup(self):
        self.add_option(
            '--proxyid',
            default=None,
            dest='proxyid',
            help=('Id for this proxy.')
        )


class OutputOptionsMixIn(six.with_metaclass(MixInMeta, object)):

    _mixin_prio_ = 40
    _include_text_out_ = False

    selected_output_option = None

    def _mixin_setup(self):
        group = self.output_options_group = optparse.OptionGroup(
            self, 'Output Options', 'Configure your preferred output format.'
        )
        self.add_option_group(group)

        group.add_option(
            '--out', '--output',
            dest='output',
            help=(
                'Print the output from the \'{0}\' command using the '
                'specified outputter.'.format(
                    self.get_prog_name(),
                )
            )
        )
        group.add_option(
            '--out-indent', '--output-indent',
            dest='output_indent',
            default=None,
            type=int,
            help=('Print the output indented by the provided value in spaces. '
                  'Negative values disables indentation. Only applicable in '
                  'outputters that support indentation.')
        )
        group.add_option(
            '--out-file', '--output-file',
            dest='output_file',
            default=None,
            help='Write the output to the specified file.'
        )
        group.add_option(
            '--out-file-append', '--output-file-append',
            action='store_true',
            dest='output_file_append',
            default=False,
            help='Append the output to the specified file.'
        )
        group.add_option(
            '--no-color', '--no-colour',
            default=False,
            action='store_true',
            help='Disable all colored output.'
        )
        group.add_option(
            '--force-color', '--force-colour',
            default=False,
            action='store_true',
            help='Force colored output.'
        )
        group.add_option(
            '--state-output', '--state_output',
            default=None,
            help=('Override the configured state_output value for minion '
                  'output. One of \'full\', \'terse\', \'mixed\', \'changes\' or \'filter\'. '
                  'Default: \'%default\'.')
        )
        group.add_option(
            '--state-verbose', '--state_verbose',
            default=None,
            help=('Override the configured state_verbose value for minion '
                  'output. Set to True or False. Default: %default.')
        )

        for option in self.output_options_group.option_list:
            def process(opt):
                default = self.defaults.get(opt.dest)
                if getattr(self.options, opt.dest, default) is False:
                    return
                self.selected_output_option = opt.dest

            funcname = 'process_{0}'.format(option.dest)
            if not hasattr(self, funcname):
                setattr(self, funcname, partial(process, option))

    def process_output(self):
        self.selected_output_option = self.options.output

    def process_output_file(self):
        if self.options.output_file is not None and self.options.output_file_append is False:
            if os.path.isfile(self.options.output_file):
                try:
                    with salt.utils.fopen(self.options.output_file, 'w') as ofh:
                        # Make this a zero length filename instead of removing
                        # it. This way we keep the file permissions.
                        ofh.write('')
                except (IOError, OSError) as exc:
                    self.error(
                        '{0}: Access denied: {1}'.format(
                            self.options.output_file,
                            exc
                        )
                    )

    def process_state_verbose(self):
        if self.options.state_verbose == "True" or self.options.state_verbose == "true":
            self.options.state_verbose = True
        elif self.options.state_verbose == "False" or self.options.state_verbose == "false":
            self.options.state_verbose = False

    def _mixin_after_parsed(self):
        group_options_selected = [
            option for option in self.output_options_group.option_list if (
                getattr(self.options, option.dest) and
                (option.dest.endswith('_out') or option.dest == 'output'))
        ]
        if len(group_options_selected) > 1:
            self.error(
                'The options {0} are mutually exclusive. Please only choose '
                'one of them'.format('/'.join([
                    option.get_opt_string() for
                    option in group_options_selected
                ]))
            )
        self.config['selected_output_option'] = self.selected_output_option


class ExecutionOptionsMixIn(six.with_metaclass(MixInMeta, object)):
    _mixin_prio_ = 10

    def _mixin_setup(self):
        group = self.execution_group = optparse.OptionGroup(
            self,
            'Execution Options',
            # Include description here as a string
        )
        group.add_option(
            '-L', '--location',
            default=None,
            help='Specify which region to connect to.'
        )
        group.add_option(
            '-a', '--action',
            default=None,
            help='Perform an action that may be specific to this cloud '
                 'provider. This argument requires one or more instance '
                 'names to be specified.'
        )
        group.add_option(
            '-f', '--function',
            nargs=2,
            default=None,
            metavar='<FUNC-NAME> <PROVIDER>',
            help='Perform an function that may be specific to this cloud '
                 'provider, that does not apply to an instance. This '
                 'argument requires a provider to be specified (i.e.: nova).'
        )
        group.add_option(
            '-p', '--profile',
            default=None,
            help='Create an instance using the specified profile.'
        )
        group.add_option(
            '-m', '--map',
            default=None,
            help='Specify a cloud map file to use for deployment. This option '
                 'may be used alone, or in conjunction with -Q, -F, -S or -d. '
                 'The map can also be filtered by a list of VM names.'
        )
        group.add_option(
            '-H', '--hard',
            default=False,
            action='store_true',
            help='Delete all VMs that are not defined in the map file. '
                 'CAUTION!!! This operation can irrevocably destroy VMs! It '
                 'must be explicitly enabled in the cloud config file.'
        )
        group.add_option(
            '-d', '--destroy',
            default=False,
            action='store_true',
            help='Destroy the specified instance(s).'
        )
        group.add_option(
            '--no-deploy',
            default=True,
            dest='deploy',
            action='store_false',
            help='Don\'t run a deploy script after instance creation.'
        )
        group.add_option(
            '-P', '--parallel',
            default=False,
            action='store_true',
            help='Build all of the specified instances in parallel.'
        )
        group.add_option(
            '-u', '--update-bootstrap',
            default=False,
            action='store_true',
            help='Update salt-bootstrap to the latest stable bootstrap release.'
        )
        group.add_option(
            '-y', '--assume-yes',
            default=False,
            action='store_true',
            help='Default "yes" in answer to all confirmation questions.'
        )
        group.add_option(
            '-k', '--keep-tmp',
            default=False,
            action='store_true',
            help='Do not remove files from /tmp/ after deploy.sh finishes.'
        )
        group.add_option(
            '--show-deploy-args',
            default=False,
            action='store_true',
            help='Include the options used to deploy the minion in the data '
                 'returned.'
        )
        group.add_option(
            '--script-args',
            default=None,
            help='Script arguments to be fed to the bootstrap script when '
                 'deploying the VM.'
        )
        group.add_option(
            '-b', '--bootstrap',
            nargs=1,
            default=False,
            metavar='<HOST> [MINION_ID] [OPTIONS...]',
            help='Bootstrap an existing machine.'
        )
        self.add_option_group(group)

    def process_function(self):
        if self.options.function:
            self.function_name, self.function_provider = self.options.function
            if self.function_provider.startswith('-') or \
                    '=' in self.function_provider:
                self.error(
                    '--function expects two arguments: <function-name> '
                    '<provider>'
                )


class CloudQueriesMixIn(six.with_metaclass(MixInMeta, object)):
    _mixin_prio_ = 20

    selected_query_option = None

    def _mixin_setup(self):
        group = self.cloud_queries_group = optparse.OptionGroup(
            self,
            'Query Options',
            # Include description here as a string
        )
        group.add_option(
            '-Q', '--query',
            default=False,
            action='store_true',
            help=('Execute a query and return some information about the '
                  'nodes running on configured cloud providers.')
        )
        group.add_option(
            '-F', '--full-query',
            default=False,
            action='store_true',
            help=('Execute a query and return all information about the '
                  'nodes running on configured cloud providers.')
        )
        group.add_option(
            '-S', '--select-query',
            default=False,
            action='store_true',
            help=('Execute a query and return select information about '
                  'the nodes running on configured cloud providers.')
        )
        group.add_option(
            '--list-providers',
            default=False,
            action='store_true',
            help='Display a list of configured providers.'
        )
        group.add_option(
            '--list-profiles',
            default=None,
            action='store',
            help='Display a list of configured profiles. Pass in a cloud '
                 'provider to view the provider\'s associated profiles, '
                 'such as digital_ocean, or pass in "all" to list all the '
                 'configured profiles.'
        )
        self.add_option_group(group)
        self._create_process_functions()

    def _create_process_functions(self):
        for option in self.cloud_queries_group.option_list:
            def process(opt):
                if getattr(self.options, opt.dest):
                    query = 'list_nodes'
                    if opt.dest == 'full_query':
                        query += '_full'
                    elif opt.dest == 'select_query':
                        query += '_select'
                    elif opt.dest == 'list_providers':
                        query = 'list_providers'
                        if self.args:
                            self.error(
                                '\'--list-providers\' does not accept any '
                                'arguments'
                            )
                    elif opt.dest == 'list_profiles':
                        query = 'list_profiles'
                        option_dict = vars(self.options)
                        if option_dict.get('list_profiles') == '--list-providers':
                            self.error(
                                '\'--list-profiles\' does not accept '
                                '\'--list-providers\' as an argument'
                            )
                    self.selected_query_option = query

            funcname = 'process_{0}'.format(option.dest)
            if not hasattr(self, funcname):
                setattr(self, funcname, partial(process, option))

    def _mixin_after_parsed(self):
        group_options_selected = [
                option for option in self.cloud_queries_group.option_list if
                getattr(self.options, option.dest) is not False and
                getattr(self.options, option.dest) is not None
        ]
        if len(group_options_selected) > 1:
            self.error(
                'The options {0} are mutually exclusive. Please only choose '
                'one of them'.format('/'.join([
                    option.get_opt_string() for option in
                    group_options_selected
                ]))
            )
        self.config['selected_query_option'] = self.selected_query_option


class CloudProvidersListsMixIn(six.with_metaclass(MixInMeta, object)):
    _mixin_prio_ = 30

    def _mixin_setup(self):
        group = self.providers_listings_group = optparse.OptionGroup(
            self,
            'Cloud Providers Listings',
            # Include description here as a string
        )
        group.add_option(
            '--list-locations',
            default=None,
            help=('Display a list of locations available in configured cloud '
                  'providers. Pass the cloud provider that available '
                  'locations are desired on, aka "linode", or pass "all" to '
                  'list locations for all configured cloud providers.')
        )
        group.add_option(
            '--list-images',
            default=None,
            help=('Display a list of images available in configured cloud '
                  'providers. Pass the cloud provider that available images '
                  'are desired on, aka "linode", or pass "all" to list images '
                  'for all configured cloud providers.')
        )
        group.add_option(
            '--list-sizes',
            default=None,
            help=('Display a list of sizes available in configured cloud '
                  'providers. Pass the cloud provider that available sizes '
                  'are desired on, aka "AWS", or pass "all" to list sizes '
                  'for all configured cloud providers.')
        )
        self.add_option_group(group)

    def _mixin_after_parsed(self):
        list_options_selected = [
            option for option in self.providers_listings_group.option_list if
            getattr(self.options, option.dest) is not None
        ]
        if len(list_options_selected) > 1:
            self.error(
                'The options {0} are mutually exclusive. Please only choose '
                'one of them'.format(
                    '/'.join([
                        option.get_opt_string() for option in
                        list_options_selected
                    ])
                )
            )


class ProfilingPMixIn(six.with_metaclass(MixInMeta, object)):
    _mixin_prio_ = 130

    def _mixin_setup(self):
        group = self.profiling_group = optparse.OptionGroup(
            self,
            'Profiling support',
            # Include description here as a string
        )

        group.add_option(
            '--profiling-path',
            dest='profiling_path',
            default='/tmp/stats',
            help=('Folder that will hold all stats generations path. Default: \'%default\'.')
        )
        group.add_option(
            '--enable-profiling',
            dest='profiling_enabled',
            default=False,
            action='store_true',
            help=('Enable generating profiling stats. See also: --profiling-path.')
        )
        self.add_option_group(group)


class CloudCredentialsMixIn(six.with_metaclass(MixInMeta, object)):
    _mixin_prio_ = 30

    def _mixin_setup(self):
        group = self.cloud_credentials_group = optparse.OptionGroup(
            self,
            'Cloud Credentials',
            # Include description here as a string
        )
        group.add_option(
            '--set-password',
            default=None,
            nargs=2,
            metavar='<USERNAME> <PROVIDER>',
            help=('Configure password for a cloud provider and save it to the keyring. '
                  'PROVIDER can be specified with or without a driver, for example: '
                  '"--set-password bob rackspace" or more specific '
                  '"--set-password bob rackspace:openstack" '
                  'Deprecated.')
        )
        self.add_option_group(group)

    def process_set_password(self):
        if self.options.set_password:
            raise RuntimeError(
                'This functionality is not supported; '
                'please see the keyring module at http://docs.saltstack.com/en/latest/topics/sdb/'
            )


class EAuthMixIn(six.with_metaclass(MixInMeta, object)):
    _mixin_prio_ = 30

    def _mixin_setup(self):
        group = self.eauth_group = optparse.OptionGroup(
            self,
            'External Authentication',
            # Include description here as a string
        )
        group.add_option(
            '-a', '--auth', '--eauth', '--external-auth',
            default='',
            dest='eauth',
            help=('Specify an external authentication system to use.')
        )
        group.add_option(
            '-T', '--make-token',
            default=False,
            dest='mktoken',
            action='store_true',
            help=('Generate and save an authentication token for re-use. The '
                  'token is generated and made available for the period '
                  'defined in the Salt Master.')
        )
        group.add_option(
            '--username',
            dest='username',
            nargs=1,
            help=('Username for external authentication.')
        )
        group.add_option(
            '--password',
            dest='password',
            nargs=1,
            help=('Password for external authentication.')
        )
        self.add_option_group(group)


class MasterOptionParser(six.with_metaclass(OptionParserMeta,
                                            OptionParser,
                                            ConfigDirMixIn,
                                            MergeConfigMixIn,
                                            LogLevelMixIn,
                                            RunUserMixin,
                                            DaemonMixIn,
                                            SaltfileMixIn)):

    description = 'The Salt Master, used to control the Salt Minions'

    # ConfigDirMixIn config filename attribute
    _config_filename_ = 'master'
    # LogLevelMixIn attributes
    _default_logging_logfile_ = config.DEFAULT_MASTER_OPTS['log_file']
    _setup_mp_logging_listener_ = True

    def setup_config(self):
        return config.master_config(self.get_config_file_path())


class MinionOptionParser(six.with_metaclass(OptionParserMeta,
                                            MasterOptionParser)):  # pylint: disable=no-init

    description = (
        'The Salt Minion, receives commands from a remote Salt Master'
    )

    # ConfigDirMixIn config filename attribute
    _config_filename_ = 'minion'
    # LogLevelMixIn attributes
    _default_logging_logfile_ = config.DEFAULT_MINION_OPTS['log_file']
    _setup_mp_logging_listener_ = True

    def setup_config(self):
        opts = config.minion_config(self.get_config_file_path(),  # pylint: disable=no-member
                                    cache_minion_id=True,
                                    ignore_config_errors=False)
        # Optimization: disable multiprocessing logging if running as a
        #               daemon, without engines and without multiprocessing
        if not opts.get('engines') and not opts.get('multiprocessing', True) \
                and self.options.daemon:  # pylint: disable=no-member
            self._setup_mp_logging_listener_ = False
        return opts


class ProxyMinionOptionParser(six.with_metaclass(OptionParserMeta,
                                                 OptionParser,
                                                 ProxyIdMixIn,
                                                 ConfigDirMixIn,
                                                 MergeConfigMixIn,
                                                 LogLevelMixIn,
                                                 RunUserMixin,
                                                 DaemonMixIn,
                                                 SaltfileMixIn)):  # pylint: disable=no-init

    description = (
        'The Salt Proxy Minion, connects to and controls devices not able to run a minion.\n'
        'Receives commands from a remote Salt Master.'
    )

    # ConfigDirMixIn config filename attribute
    _config_filename_ = 'proxy'
    # LogLevelMixIn attributes
    _default_logging_logfile_ = config.DEFAULT_PROXY_MINION_OPTS['log_file']

    def setup_config(self):
        try:
            minion_id = self.values.proxyid
        except AttributeError:
            minion_id = None

        return config.minion_config(self.get_config_file_path(),
                                    cache_minion_id=False,
                                    minion_id=minion_id)


class SyndicOptionParser(six.with_metaclass(OptionParserMeta,
                                            OptionParser,
                                            ConfigDirMixIn,
                                            MergeConfigMixIn,
                                            LogLevelMixIn,
                                            RunUserMixin,
                                            DaemonMixIn,
                                            SaltfileMixIn)):

    description = (
        'The Salt Syndic daemon, a special Minion that passes through commands from a\n'
        'higher Master. Scale Salt to thousands of hosts or across many different networks.'
    )

    # ConfigDirMixIn config filename attribute
    _config_filename_ = 'master'
    # LogLevelMixIn attributes
    _logfile_config_setting_name_ = 'syndic_log_file'
    _default_logging_level_ = config.DEFAULT_MASTER_OPTS['log_level']
    _default_logging_logfile_ = config.DEFAULT_MASTER_OPTS[_logfile_config_setting_name_]
    _setup_mp_logging_listener_ = True

    def setup_config(self):
        return config.syndic_config(
            self.get_config_file_path(),
            self.get_config_file_path('minion'))


class SaltCMDOptionParser(six.with_metaclass(OptionParserMeta,
                                             OptionParser,
                                             ConfigDirMixIn,
                                             MergeConfigMixIn,
                                             TimeoutMixIn,
                                             ExtendedTargetOptionsMixIn,
                                             OutputOptionsMixIn,
                                             LogLevelMixIn,
                                             HardCrashMixin,
                                             SaltfileMixIn,
                                             ArgsStdinMixIn,
                                             EAuthMixIn)):

    default_timeout = 5

    description = (
        'Salt allows for commands to be executed across a swath of remote systems in\n'
        'parallel, so they can be both controlled and queried with ease.'
    )

    usage = '%prog [options] \'<target>\' <function> [arguments]'

    # ConfigDirMixIn config filename attribute
    _config_filename_ = 'master'

    # LogLevelMixIn attributes
    _default_logging_level_ = config.DEFAULT_MASTER_OPTS['log_level']
    _default_logging_logfile_ = config.DEFAULT_MASTER_OPTS['log_file']

    try:
        os.getcwd()
    except OSError:
        sys.exit("Cannot access current working directory. Exiting!")

    def _mixin_setup(self):
        self.add_option(
            '-s', '--static',
            default=False,
            action='store_true',
            help=('Return the data from minions as a group after they '
                  'all return.')
        )
        self.add_option(
            '-p', '--progress',
            default=False,
            action='store_true',
            help=('Display a progress graph. Requires "progressbar" python package.')
        )
        self.add_option(
            '--failhard',
            default=False,
            action='store_true',
            help=('Stop batch execution upon first "bad" return.')
        )
        self.add_option(
            '--async',
            default=False,
            dest='async',
            action='store_true',
            help=('Run the salt command but don\'t wait for a reply.')
        )
        self.add_option(
            '--subset',
            default=0,
            type=int,
            help=('Execute the routine on a random subset of the targeted '
                  'minions. The minions will be verified that they have the '
                  'named function before executing.')
        )
        self.add_option(
            '-v', '--verbose',
            default=False,
            action='store_true',
            help=('Turn on command verbosity, display jid and active job '
                  'queries.')
        )
        self.add_option(
            '--hide-timeout',
            dest='show_timeout',
            default=True,
            action='store_false',
            help=('Hide minions that timeout.')
        )
        self.add_option(
            '--show-jid',
            default=False,
            action='store_true',
            help=('Display jid without the additional output of --verbose.')
        )
        self.add_option(
            '-b', '--batch',
            '--batch-size',
            default='',
            dest='batch',
            help=('Execute the salt job in batch mode, pass either the number '
                  'of minions to batch at a time, or the percentage of '
                  'minions to have running.')
        )
        self.add_option(
            '--batch-wait',
            default=0,
            dest='batch_wait',
            type=float,
            help=('Wait the specified time in seconds after each job is done '
                  'before freeing the slot in the batch for the next one.')
        )
        self.add_option(
            '--return',
            default='',
            metavar='RETURNER',
            help=('Set an alternative return method. By default salt will '
                  'send the return data from the command back to the master, '
                  'but the return data can be redirected into any number of '
                  'systems, databases or applications.')
        )
        self.add_option(
            '--return_config',
            default='',
            metavar='RETURNER_CONF',
            help=('Set an alternative return method. By default salt will '
                  'send the return data from the command back to the master, '
                  'but the return data can be redirected into any number of '
                  'systems, databases or applications.')
        )
        self.add_option(
            '--return_kwargs',
            default={},
            metavar='RETURNER_KWARGS',
            help=('Set any returner options at the command line.')
        )
        self.add_option(
            '--module-executors',
            dest='module_executors',
            default=None,
            metavar='EXECUTOR_LIST',
            help=('Set an alternative list of executors to override the one '
                  'set in minion config.')
        )
        self.add_option(
            '-d', '--doc', '--documentation',
            dest='doc',
            default=False,
            action='store_true',
            help=('Return the documentation for the specified module or for '
                  'all modules if none are specified.')
        )
        self.add_option(
            '--args-separator',
            dest='args_separator',
            default=',',
            help=('Set the special argument used as a delimiter between '
                  'command arguments of compound commands. This is useful '
                  'when one wants to pass commas as arguments to '
                  'some of the commands in a compound command.')
        )
        self.add_option(
            '--summary',
            dest='cli_summary',
            default=False,
            action='store_true',
            help=('Display summary information about a salt command.')
        )
        self.add_option(
            '--metadata',
            default='',
            metavar='METADATA',
            help=('Pass metadata into Salt, used to search jobs.')
        )
        self.add_option(
            '--output-diff',
            dest='state_output_diff',
            action='store_true',
            default=False,
            help=('Report only those states that have changed.')
        )
        self.add_option(
            '--config-dump',
            dest='config_dump',
            action='store_true',
            default=False,
            help=('Dump the master configuration values')
        )

    def _mixin_after_parsed(self):
        if len(self.args) <= 1 and not self.options.doc:
            try:
                self.print_help()
            except Exception:  # pylint: disable=broad-except
                # We get an argument that Python's optparser just can't deal
                # with. Perhaps stdout was redirected, or a file glob was
                # passed in. Regardless, we're in an unknown state here.
                sys.stdout.write('Invalid options passed. Please try -h for '
                                 'help.')  # Try to warn if we can.
                sys.exit(salt.defaults.exitcodes.EX_GENERIC)

        # Dump the master configuration file, exit normally at the end.
        if self.options.config_dump:
            cfg = config.master_config(self.get_config_file_path())
            sys.stdout.write(yaml.dump(cfg, default_flow_style=False))
            sys.exit(salt.defaults.exitcodes.EX_OK)

        if self.options.doc:
            # Include the target
            if not self.args:
                self.args.insert(0, '*')
            if len(self.args) < 2:
                # Include the function
                self.args.insert(1, 'sys.doc')
            if self.args[1] != 'sys.doc':
                self.args.insert(1, 'sys.doc')
            if len(self.args) > 3:
                self.error('You can only get documentation for one method at one time.')

        if self.options.list:
            try:
                if ',' in self.args[0]:
                    self.config['tgt'] = self.args[0].replace(' ', '').split(',')
                else:
                    self.config['tgt'] = self.args[0].split()
            except IndexError:
                self.exit(42, '\nCannot execute command without defining a target.\n\n')
        else:
            try:
                self.config['tgt'] = self.args[0]
            except IndexError:
                self.exit(42, '\nCannot execute command without defining a target.\n\n')
        # Detect compound command and set up the data for it
        if self.args:
            try:
                if ',' in self.args[1]:
                    self.config['fun'] = self.args[1].split(',')
                    self.config['arg'] = [[]]
                    cmd_index = 0
                    if (self.args[2:].count(self.options.args_separator) ==
                            len(self.config['fun']) - 1):
                        # new style parsing: standalone argument separator
                        for arg in self.args[2:]:
                            if arg == self.options.args_separator:
                                cmd_index += 1
                                self.config['arg'].append([])
                            else:
                                self.config['arg'][cmd_index].append(arg)
                    else:
                        # old style parsing: argument separator can be inside args
                        for arg in self.args[2:]:
                            if self.options.args_separator in arg:
                                sub_args = arg.split(self.options.args_separator)
                                for sub_arg_index, sub_arg in enumerate(sub_args):
                                    if sub_arg:
                                        self.config['arg'][cmd_index].append(sub_arg)
                                    if sub_arg_index != len(sub_args) - 1:
                                        cmd_index += 1
                                        self.config['arg'].append([])
                            else:
                                self.config['arg'][cmd_index].append(arg)
                        if len(self.config['fun']) != len(self.config['arg']):
                            self.exit(42, 'Cannot execute compound command without '
                                          'defining all arguments.\n')
                    # parse the args and kwargs before sending to the publish
                    # interface
                    for i in range(len(self.config['arg'])):
                        self.config['arg'][i] = salt.utils.args.parse_input(
                            self.config['arg'][i])
                else:
                    self.config['fun'] = self.args[1]
                    self.config['arg'] = self.args[2:]
                    # parse the args and kwargs before sending to the publish
                    # interface
                    self.config['arg'] = \
                        salt.utils.args.parse_input(self.config['arg'])
            except IndexError:
                self.exit(42, '\nIncomplete options passed.\n\n')

    def setup_config(self):
        return config.client_config(self.get_config_file_path())


class SaltCPOptionParser(six.with_metaclass(OptionParserMeta,
                                            OptionParser,
                                            OutputOptionsMixIn,
                                            ConfigDirMixIn,
                                            MergeConfigMixIn,
                                            TimeoutMixIn,
                                            TargetOptionsMixIn,
                                            LogLevelMixIn,
                                            HardCrashMixin,
                                            SaltfileMixIn)):
    description = (
        'salt-cp is NOT intended to broadcast large files, it is intended to handle text\n'
        'files. salt-cp can be used to distribute configuration files.'
    )

    usage = '%prog [options] \'<target>\' SOURCE DEST'

    default_timeout = 5

    # ConfigDirMixIn config filename attribute
    _config_filename_ = 'master'

    # LogLevelMixIn attributes
    _default_logging_level_ = config.DEFAULT_MASTER_OPTS['log_level']
    _default_logging_logfile_ = config.DEFAULT_MASTER_OPTS['log_file']

    def _mixin_after_parsed(self):
        # salt-cp needs arguments
        if len(self.args) <= 1:
            self.print_help()
            self.error('Insufficient arguments')

        if self.options.list:
            if ',' in self.args[0]:
                self.config['tgt'] = self.args[0].split(',')
            else:
                self.config['tgt'] = self.args[0].split()
        else:
            self.config['tgt'] = self.args[0]
        self.config['src'] = self.args[1:-1]
        self.config['dest'] = self.args[-1]

    def setup_config(self):
        return config.master_config(self.get_config_file_path())


class SaltKeyOptionParser(six.with_metaclass(OptionParserMeta,
                                             OptionParser,
                                             ConfigDirMixIn,
                                             MergeConfigMixIn,
                                             LogLevelMixIn,
                                             OutputOptionsMixIn,
                                             RunUserMixin,
                                             HardCrashMixin,
                                             SaltfileMixIn,
                                             EAuthMixIn)):

    description = 'salt-key is used to manage Salt authentication keys'

    # ConfigDirMixIn config filename attribute
    _config_filename_ = 'master'

    # LogLevelMixIn attributes
    _skip_console_logging_config_ = True
    _logfile_config_setting_name_ = 'key_logfile'
    _default_logging_logfile_ = config.DEFAULT_MASTER_OPTS[_logfile_config_setting_name_]

    def _mixin_setup(self):
        actions_group = optparse.OptionGroup(self, 'Actions')
        actions_group.set_conflict_handler('resolve')
        actions_group.add_option(
            '-l', '--list',
            default='',
            metavar='ARG',
            help=('List the public keys. The args '
                  '\'pre\', \'un\', and \'unaccepted\' will list '
                  'unaccepted/unsigned keys. '
                  '\'acc\' or \'accepted\' will list accepted/signed keys. '
                  '\'rej\' or \'rejected\' will list rejected keys. '
                  '\'den\' or \'denied\' will list denied keys. '
                  'Finally, \'all\' will list all keys.')
        )

        actions_group.add_option(
            '-L', '--list-all',
            default=False,
            action='store_true',
            help='List all public keys. Deprecated: use "--list all".'
        )

        actions_group.add_option(
            '-a', '--accept',
            default='',
            help='Accept the specified public key (use --include-rejected and '
                 '--include-denied to match rejected and denied keys in '
                 'addition to pending keys). Globs are supported.',
        )

        actions_group.add_option(
            '-A', '--accept-all',
            default=False,
            action='store_true',
            help='Accept all pending keys.'
        )

        actions_group.add_option(
            '-r', '--reject',
            default='',
            help='Reject the specified public key. Use --include-accepted and '
                 '--include-denied to match accepted and denied keys in '
                 'addition to pending keys. Globs are supported.'
        )

        actions_group.add_option(
            '-R', '--reject-all',
            default=False,
            action='store_true',
            help='Reject all pending keys.'
        )

        actions_group.add_option(
            '--include-all',
            default=False,
            action='store_true',
            help='Include rejected/accepted keys when accepting/rejecting. '
                 'Deprecated: use "--include-rejected" and "--include-accepted".'
        )

        actions_group.add_option(
            '--include-accepted',
            default=False,
            action='store_true',
            help='Include accepted keys when rejecting.'
        )

        actions_group.add_option(
            '--include-rejected',
            default=False,
            action='store_true',
            help='Include rejected keys when accepting.'
        )

        actions_group.add_option(
            '--include-denied',
            default=False,
            action='store_true',
            help='Include denied keys when accepting/rejecting.'
        )

        actions_group.add_option(
            '-p', '--print',
            default='',
            help='Print the specified public key.'
        )

        actions_group.add_option(
            '-P', '--print-all',
            default=False,
            action='store_true',
            help='Print all public keys.'
        )

        actions_group.add_option(
            '-d', '--delete',
            default='',
            help='Delete the specified key. Globs are supported.'
        )

        actions_group.add_option(
            '-D', '--delete-all',
            default=False,
            action='store_true',
            help='Delete all keys.'
        )

        actions_group.add_option(
            '-f', '--finger',
            default='',
            help='Print the specified key\'s fingerprint.'
        )

        actions_group.add_option(
            '-F', '--finger-all',
            default=False,
            action='store_true',
            help='Print all keys\' fingerprints.'
        )
        self.add_option_group(actions_group)

        self.add_option(
            '-q', '--quiet',
            default=False,
            action='store_true',
            help='Suppress output.'
        )

        self.add_option(
            '-y', '--yes',
            default=False,
            action='store_true',
            help='Answer "Yes" to all questions presented. Default: %default.'
        )

        self.add_option(
            '--rotate-aes-key',
            default=True,
            help=('Setting this to False prevents the master from refreshing '
                  'the key session when keys are deleted or rejected, this '
                  'lowers the security of the key deletion/rejection operation. '
                  'Default: %default.')
        )

        key_options_group = optparse.OptionGroup(
            self, 'Key Generation Options'
        )
        self.add_option_group(key_options_group)
        key_options_group.add_option(
            '--gen-keys',
            default='',
            help='Set a name to generate a keypair for use with salt.'
        )

        key_options_group.add_option(
            '--gen-keys-dir',
            default='.',
            help=('Set the directory to save the generated keypair, only '
                  'works with "gen_keys_dir" option. Default: \'%default\'.')
        )

        key_options_group.add_option(
            '--keysize',
            default=2048,
            type=int,
            help=('Set the keysize for the generated key, only works with '
                  'the "--gen-keys" option, the key size must be 2048 or '
                  'higher, otherwise it will be rounded up to 2048. '
                  'Default: %default.')
        )

        key_options_group.add_option(
            '--gen-signature',
            default=False,
            action='store_true',
            help=('Create a signature file of the masters public-key named '
                  'master_pubkey_signature. The signature can be send to a '
                  'minion in the masters auth-reply and enables the minion '
                  'to verify the masters public-key cryptographically. '
                  'This requires a new signing-key-pair which can be auto-created '
                  'with the --auto-create parameter.')
        )

        key_options_group.add_option(
            '--priv',
            default='',
            type=str,
            help=('The private-key file to create a signature with.')
        )

        key_options_group.add_option(
            '--signature-path',
            default='',
            type=str,
            help=('The path where the signature file should be written.')
        )

        key_options_group.add_option(
            '--pub',
            default='',
            type=str,
            help=('The public-key file to create a signature for.')
        )

        key_options_group.add_option(
            '--auto-create',
            default=False,
            action='store_true',
            help=('Auto-create a signing key-pair if it does not yet exist.')
        )

    def process_config_dir(self):
        if self.options.gen_keys:
            # We're generating keys, override the default behavior of this
            # function if we don't have any access to the configuration
            # directory.
            if not os.access(self.options.config_dir, os.R_OK):
                if not os.path.isdir(self.options.gen_keys_dir):
                    # This would be done at a latter stage, but we need it now
                    # so no errors are thrown
                    os.makedirs(self.options.gen_keys_dir)
                self.options.config_dir = self.options.gen_keys_dir
        super(SaltKeyOptionParser, self).process_config_dir()
    # Don't change its mixin priority!
    process_config_dir._mixin_prio_ = ConfigDirMixIn._mixin_prio_

    def setup_config(self):
        keys_config = config.master_config(self.get_config_file_path())
        if self.options.gen_keys:
            # Since we're generating the keys, some defaults can be assumed
            # or tweaked
            keys_config[self._logfile_config_setting_name_] = os.devnull
            keys_config['pki_dir'] = self.options.gen_keys_dir

        return keys_config

    def process_rotate_aes_key(self):
        if hasattr(self.options, 'rotate_aes_key') and isinstance(self.options.rotate_aes_key, str):
            if self.options.rotate_aes_key.lower() == 'true':
                self.options.rotate_aes_key = True
            elif self.options.rotate_aes_key.lower() == 'false':
                self.options.rotate_aes_key = False

    def process_list(self):
        # Filter accepted list arguments as soon as possible
        if not self.options.list:
            return
        if not self.options.list.startswith(('acc', 'pre', 'un', 'rej', 'den', 'all')):
            self.error(
                '\'{0}\' is not a valid argument to \'--list\''.format(
                    self.options.list
                )
            )

    def process_keysize(self):
        if self.options.keysize < 2048:
            self.error('The minimum value for keysize is 2048')
        elif self.options.keysize > 32768:
            self.error('The maximum value for keysize is 32768')

    def process_gen_keys_dir(self):
        # Schedule __create_keys_dir() to run if there's a value for
        # --create-keys-dir
        self._mixin_after_parsed_funcs.append(self.__create_keys_dir)  # pylint: disable=no-member

    def _mixin_after_parsed(self):
        # It was decided to always set this to info, since it really all is
        # info or error.
        self.config['loglevel'] = 'info'

    def __create_keys_dir(self, *args):  # pylint: disable=unused-argument
        if not os.path.isdir(self.config['gen_keys_dir']):
            os.makedirs(self.config['gen_keys_dir'])


class SaltCallOptionParser(six.with_metaclass(OptionParserMeta,
                                              OptionParser,
                                              ConfigDirMixIn,
                                              MergeConfigMixIn,
                                              LogLevelMixIn,
                                              OutputOptionsMixIn,
                                              HardCrashMixin,
                                              SaltfileMixIn,
                                              ArgsStdinMixIn,
                                              ProfilingPMixIn)):

    description = (
        'salt-call is used to execute module functions locally on a Salt Minion'
    )

    usage = '%prog [options] <function> [arguments]'

    # ConfigDirMixIn config filename attribute
    _config_filename_ = 'minion'

    # LogLevelMixIn attributes
    _default_logging_level_ = config.DEFAULT_MINION_OPTS['log_level']
    _default_logging_logfile_ = config.DEFAULT_MINION_OPTS['log_file']

    def _mixin_setup(self):
        self.add_option(
            '-g', '--grains',
            dest='grains_run',
            default=False,
            action='store_true',
            help='Return the information generated by the salt grains.'
        )
        self.add_option(
            '-m', '--module-dirs',
            default=[],
            action='append',
            help=('Specify an additional directory to pull modules from. '
                  'Multiple directories can be provided by passing '
                  '`-m/--module-dirs` multiple times.')
        )
        self.add_option(
            '-d', '--doc', '--documentation',
            dest='doc',
            default=False,
            action='store_true',
            help=('Return the documentation for the specified module or for '
                  'all modules if none are specified.')
        )
        self.add_option(
            '--master',
            default='',
            dest='master',
            help=('Specify the master to use. The minion must be '
                  'authenticated with the master. If this option is omitted, '
                  'the master options from the minion config will be used. '
                  'If multi masters are set up the first listed master that '
                  'responds will be used.')
        )
        self.add_option(
            '--return',
            default='',
            metavar='RETURNER',
            help=('Set salt-call to pass the return data to one or many '
                  'returner interfaces.')
        )
        self.add_option(
            '--local',
            default=False,
            action='store_true',
            help='Run salt-call locally, as if there was no master running.'
        )
        self.add_option(
            '--file-root',
            default=None,
            help='Set this directory as the base file root.'
        )
        self.add_option(
            '--pillar-root',
            default=None,
            help='Set this directory as the base pillar root.'
        )
        self.add_option(
            '--states-dir',
            default=None,
            help='Set this directory to search for additional states.'
        )
        self.add_option(
            '--retcode-passthrough',
            default=False,
            action='store_true',
            help=('Exit with the salt call retcode and not the salt binary '
                  'retcode.')
        )
        self.add_option(
            '--metadata',
            default=False,
            dest='metadata',
            action='store_true',
            help=('Print out the execution metadata as well as the return. '
                  'This will print out the outputter data, the return code, '
                  'etc.')
        )
        self.add_option(
            '--id',
            default='',
            dest='id',
            help=('Specify the minion id to use. If this option is omitted, '
                  'the id option from the minion config will be used.')
        )
        self.add_option(
            '--skip-grains',
            default=False,
            action='store_true',
            help=('Do not load grains.')
        )
        self.add_option(
            '--refresh-grains-cache',
            default=False,
            action='store_true',
            help=('Force a refresh of the grains cache.')
        )
        self.add_option(
            '-t', '--timeout',
            default=60,
            dest='auth_timeout',
            type=int,
            help=('Change the timeout, if applicable, for the running '
                  'command. Default: %default.')
        )
        self.add_option(
            '--output-diff',
            dest='state_output_diff',
            action='store_true',
            default=False,
            help=('Report only those states that have changed.')
        )

    def _mixin_after_parsed(self):
        if not self.args and not self.options.grains_run and not self.options.doc:
            self.print_help()
            self.error('Requires function, --grains or --doc')

        elif len(self.args) >= 1:
            if self.options.grains_run:
                self.error('-g/--grains does not accept any arguments')

            if self.options.doc and len(self.args) > 1:
                self.error('You can only get documentation for one method at one time')

            self.config['fun'] = self.args[0]
            self.config['arg'] = self.args[1:]

    def setup_config(self):
        opts = config.minion_config(self.get_config_file_path(),
                                    cache_minion_id=True)

        if opts.get('transport') == 'raet':
            if not self._find_raet_minion(opts):  # must create caller minion
                opts['__role'] = kinds.APPL_KIND_NAMES[kinds.applKinds.caller]
        return opts

    def _find_raet_minion(self, opts):
        '''
        Returns true if local RAET Minion is available
        '''
        yardname = 'manor'
        dirpath = opts['sock_dir']

        role = opts.get('id')
        if not role:
            emsg = ("Missing role required to setup RAET SaltCaller.")
            logging.getLogger(__name__).error(emsg + "\n")
            raise ValueError(emsg)

        kind = opts.get('__role')  # application kind 'master', 'minion', etc
        if kind not in kinds.APPL_KINDS:
            emsg = ("Invalid application kind = '{0}' for RAET SaltCaller.".format(kind))
            logging.getLogger(__name__).error(emsg + "\n")
            raise ValueError(emsg)

        if kind in [kinds.APPL_KIND_NAMES[kinds.applKinds.minion],
                    kinds.APPL_KIND_NAMES[kinds.applKinds.caller], ]:
            lanename = "{0}_{1}".format(role, kind)
        else:
            emsg = ("Unsupported application kind '{0}' for RAET SaltCaller.".format(kind))
            logging.getLogger(__name__).error(emsg + '\n')
            raise ValueError(emsg)

        if kind == kinds.APPL_KIND_NAMES[kinds.applKinds.minion]:  # minion check
            from raet.lane.yarding import Yard
            ha, dirpath = Yard.computeHa(dirpath, lanename, yardname)  # pylint: disable=invalid-name
            if (os.path.exists(ha) and
                    not os.path.isfile(ha) and
                    not os.path.isdir(ha)):  # minion manor yard
                return True
        return False

    def process_module_dirs(self):
        for module_dir in self.options.module_dirs:
            # Provide some backwards compatibility with previous comma
            # delimited format
            if ',' in module_dir:
                self.config.setdefault('module_dirs', []).extend(
                    os.path.abspath(x) for x in module_dir.split(','))
                continue
            self.config.setdefault('module_dirs',
                                   []).append(os.path.abspath(module_dir))


class SaltRunOptionParser(six.with_metaclass(OptionParserMeta,
                                             OptionParser,
                                             ConfigDirMixIn,
                                             MergeConfigMixIn,
                                             TimeoutMixIn,
                                             LogLevelMixIn,
                                             HardCrashMixin,
                                             SaltfileMixIn,
                                             OutputOptionsMixIn,
                                             ArgsStdinMixIn,
                                             ProfilingPMixIn,
                                             EAuthMixIn)):

    default_timeout = 1

    description = (
        'salt-run is the frontend command for executing Salt Runners.\n'
        'Salt Runners are modules used to execute convenience functions on the Salt Master'
    )

    usage = '%prog [options] <function> [arguments]'

    # ConfigDirMixIn config filename attribute
    _config_filename_ = 'master'

    # LogLevelMixIn attributes
    _default_logging_level_ = config.DEFAULT_MASTER_OPTS['log_level']
    _default_logging_logfile_ = config.DEFAULT_MASTER_OPTS['log_file']

    def _mixin_setup(self):
        self.add_option(
            '-d', '--doc', '--documentation',
            dest='doc',
            default=False,
            action='store_true',
            help=('Display documentation for runners, pass a runner or '
                  'runner.function to see documentation on only that runner '
                  'or function.')
        )
        self.add_option(
            '--async',
            default=False,
            action='store_true',
            help=('Start the runner operation and immediately return control.')
        )
        group = self.output_options_group = optparse.OptionGroup(
            self, 'Output Options', 'Configure your preferred output format.'
        )
        self.add_option_group(group)

        group.add_option(
            '--quiet',
            default=False,
            action='store_true',
            help='Do not display the results of the run.'
        )

    def _mixin_after_parsed(self):
        if self.options.doc and len(self.args) > 1:
            self.error('You can only get documentation for one method at one time')

        if len(self.args) > 0:
            self.config['fun'] = self.args[0]
        else:
            self.config['fun'] = ''
        if len(self.args) > 1:
            self.config['arg'] = self.args[1:]
        else:
            self.config['arg'] = []

    def setup_config(self):
        return config.client_config(self.get_config_file_path())


class SaltSSHOptionParser(six.with_metaclass(OptionParserMeta,
                                             OptionParser,
                                             ConfigDirMixIn,
                                             MergeConfigMixIn,
                                             LogLevelMixIn,
                                             TargetOptionsMixIn,
                                             OutputOptionsMixIn,
                                             SaltfileMixIn,
                                             HardCrashMixin)):

    usage = '%prog [options] \'<target>\' <function> [arguments]'

    # ConfigDirMixIn config filename attribute
    _config_filename_ = 'master'

    # LogLevelMixIn attributes
    _logfile_config_setting_name_ = 'ssh_log_file'
    _default_logging_level_ = config.DEFAULT_MASTER_OPTS['log_level']
    _default_logging_logfile_ = config.DEFAULT_MASTER_OPTS[_logfile_config_setting_name_]

    def _mixin_setup(self):
        self.add_option(
            '-r', '--raw', '--raw-shell',
            dest='raw_shell',
            default=False,
            action='store_true',
            help=('Don\'t execute a salt routine on the targets, execute a '
                  'raw shell command.')
        )
        self.add_option(
            '--roster',
            dest='roster',
            default='flat',
            help=('Define which roster system to use, this defines if a '
                  'database backend, scanner, or custom roster system is '
                  'used. Default: \'flat\'.')
        )
        self.add_option(
            '--roster-file',
            dest='roster_file',
            default='',
            help=('Define an alternative location for the default roster '
                  'file location. The default roster file is called roster '
                  'and is found in the same directory as the master config '
                  'file.')
        )
        self.add_option(
            '--refresh', '--refresh-cache',
            dest='refresh_cache',
            default=False,
            action='store_true',
            help=('Force a refresh of the master side data cache of the '
                  'target\'s data. This is needed if a target\'s grains have '
                  'been changed and the auto refresh timeframe has not been '
                  'reached.')
        )
        self.add_option(
            '--max-procs',
            dest='ssh_max_procs',
            default=25,
            type=int,
            help='Set the number of concurrent minions to communicate with. '
                 'This value defines how many processes are opened up at a '
                 'time to manage connections, the more running processes the '
                 'faster communication should be. Default: %default.'
        )
        self.add_option(
            '--extra-filerefs',
            dest='extra_filerefs',
            default=None,
            help='Pass in extra files to include in the state tarball.'
        )
        self.add_option(
            '--thin-extra-modules',
            dest='thin_extra_mods',
            default=None,
            help='One or comma-separated list of extra Python modules'
                 'to be included into Thin Salt.')
        self.add_option(
            '-v', '--verbose',
            default=False,
            action='store_true',
            help=('Turn on command verbosity, display jid.')
        )
        self.add_option(
            '-s', '--static',
            default=False,
            action='store_true',
            help=('Return the data from minions as a group after they '
                  'all return.')
        )
        self.add_option(
            '-w', '--wipe',
            default=False,
            action='store_true',
            dest='ssh_wipe',
            help='Remove the deployment of the salt files when done executing.',
        )
        self.add_option(
            '-W', '--rand-thin-dir',
            default=False,
            action='store_true',
            help=('Select a random temp dir to deploy on the remote system. '
                  'The dir will be cleaned after the execution.'))
        self.add_option(
            '-t', '--regen-thin', '--thin',
            dest='regen_thin',
            default=False,
            action='store_true',
            help=('Trigger a thin tarball regeneration. This is needed if '
                  'custom grains/modules/states have been added or updated.'))
        self.add_option(
            '--python2-bin',
            default='python2',
            help='Path to a python2 binary which has salt installed.'
        )
        self.add_option(
            '--python3-bin',
            default='python3',
            help='Path to a python3 binary which has salt installed.'
        )
        self.add_option(
            '--jid',
            default=None,
            help='Pass a JID to be used instead of generating one.'
        )

        ports_group = optparse.OptionGroup(
            self, 'Port Forwarding Options',
            'Parameters for setting up SSH port forwarding.'
        )
        ports_group.add_option(
            '--remote-port-forwards',
            dest='ssh_remote_port_forwards',
            help='Setup remote port forwarding using the same syntax as with '
                 'the -R parameter of ssh. A comma separated list of port '
                 'forwarding definitions will be translated into multiple '
                 '-R parameters.'
        )
        self.add_option_group(ports_group)

        auth_group = optparse.OptionGroup(
            self, 'Authentication Options',
            'Parameters affecting authentication.'
        )
        auth_group.add_option(
            '--priv',
            dest='ssh_priv',
            help='Ssh private key file.'
        )
        auth_group.add_option(
            '-i',
            '--ignore-host-keys',
            dest='ignore_host_keys',
            default=False,
            action='store_true',
            help='By default ssh host keys are honored and connections will '
                 'ask for approval. Use this option to disable '
                 'StrictHostKeyChecking.'
        )
        auth_group.add_option(
            '--no-host-keys',
            dest='no_host_keys',
            default=False,
            action='store_true',
            help='Removes all host key checking functionality from SSH session.'
        )
        auth_group.add_option(
            '--user',
            dest='ssh_user',
            default='root',
            help='Set the default user to attempt to use when '
                 'authenticating.'
        )
        auth_group.add_option(
            '--passwd',
            dest='ssh_passwd',
            default='',
            help='Set the default password to attempt to use when '
                 'authenticating.'
        )
        auth_group.add_option(
            '--askpass',
            dest='ssh_askpass',
            default=False,
            action='store_true',
            help='Interactively ask for the SSH password with no echo - avoids '
                 'password in process args and stored in history.'
        )
        auth_group.add_option(
            '--key-deploy',
            dest='ssh_key_deploy',
            default=False,
            action='store_true',
            help='Set this flag to attempt to deploy the authorized ssh key '
                 'with all minions. This combined with --passwd can make '
                 'initial deployment of keys very fast and easy.'
        )
        auth_group.add_option(
            '--identities-only',
            dest='ssh_identities_only',
            default=False,
            action='store_true',
            help='Use the only authentication identity files configured in the '
                 'ssh_config files. See IdentitiesOnly flag in man ssh_config.'
        )
        auth_group.add_option(
            '--sudo',
            dest='ssh_sudo',
            default=False,
            action='store_true',
            help='Run command via sudo.'
        )
        self.add_option_group(auth_group)

        scan_group = optparse.OptionGroup(
            self, 'Scan Roster Options',
            'Parameters affecting scan roster.'
        )
        scan_group.add_option(
            '--scan-ports',
            default='22',
            dest='ssh_scan_ports',
            help='Comma-separated list of ports to scan in the scan roster.',
        )
        scan_group.add_option(
            '--scan-timeout',
            default=0.01,
            dest='ssh_scan_timeout',
            help='Scanning socket timeout for the scan roster.',
        )
        self.add_option_group(scan_group)

    def _mixin_after_parsed(self):
        if not self.args:
            self.print_help()
            self.error('Insufficient arguments')

        if self.options.list:
            if ',' in self.args[0]:
                self.config['tgt'] = self.args[0].split(',')
            else:
                self.config['tgt'] = self.args[0].split()
        else:
            self.config['tgt'] = self.args[0]

        self.config['argv'] = self.args[1:]
        if not self.config['argv'] or not self.config['tgt']:
            self.print_help()
            self.error('Insufficient arguments')

        if self.options.ssh_askpass:
            self.options.ssh_passwd = getpass.getpass('Password: ')

    def setup_config(self):
        return config.master_config(self.get_config_file_path())

    def process_jid(self):
        if self.options.jid is not None:
            if not salt.utils.jid.is_jid(self.options.jid):
                self.error('\'{0}\' is not a valid JID'.format(self.options.jid))


class SaltCloudParser(six.with_metaclass(OptionParserMeta,
                                         OptionParser,
                                         LogLevelMixIn,
                                         MergeConfigMixIn,
                                         OutputOptionsMixIn,
                                         ConfigDirMixIn,
                                         CloudQueriesMixIn,
                                         ExecutionOptionsMixIn,
                                         CloudProvidersListsMixIn,
                                         CloudCredentialsMixIn,
                                         HardCrashMixin,
                                         SaltfileMixIn)):

    description = (
        'Salt Cloud is the system used to provision virtual machines on various public\n'
        'clouds via a cleanly controlled profile and mapping system'
        )

    usage = '%prog [options] <-m MAP | -p PROFILE> <NAME> [NAME2 ...]'

    # ConfigDirMixIn attributes
    _config_filename_ = 'cloud'

    # LogLevelMixIn attributes
    _default_logging_level_ = config.DEFAULT_CLOUD_OPTS['log_level']
    _default_logging_logfile_ = config.DEFAULT_CLOUD_OPTS['log_file']

    def print_versions_report(self, file=sys.stdout):  # pylint: disable=redefined-builtin
        print('\n'.join(version.versions_report(include_salt_cloud=True)),
              file=file)
        self.exit(salt.defaults.exitcodes.EX_OK)

    def parse_args(self, args=None, values=None):
        try:
            # Late import in order not to break setup
            from salt.cloud import libcloudfuncs
            libcloudfuncs.check_libcloud_version()
        except ImportError as exc:
            self.error(exc)
        return super(SaltCloudParser, self).parse_args(args, values)

    def _mixin_after_parsed(self):
        if 'DUMP_SALT_CLOUD_CONFIG' in os.environ:
            import pprint

            print('Salt Cloud configuration dump (INCLUDES SENSIBLE DATA):')
            pprint.pprint(self.config)
            self.exit(salt.defaults.exitcodes.EX_OK)

        if self.args:
            self.config['names'] = self.args

    def setup_config(self):
        try:
            return config.cloud_config(self.get_config_file_path())
        except salt.exceptions.SaltCloudConfigError as exc:
            self.error(exc)


class SPMParser(six.with_metaclass(OptionParserMeta,
                                   OptionParser,
                                   ConfigDirMixIn,
                                   LogLevelMixIn,
                                   MergeConfigMixIn,
                                   SaltfileMixIn)):
    '''
    The CLI parser object used to fire up the Salt SPM system.
    '''
    description = 'SPM is used to manage 3rd party formulas and other Salt components'

    usage = '%prog [options] <function> <argument>'

    # ConfigDirMixIn config filename attribute
    _config_filename_ = 'spm'
    # LogLevelMixIn attributes
    _logfile_config_setting_name_ = 'spm_logfile'
    _default_logging_logfile_ = config.DEFAULT_SPM_OPTS[_logfile_config_setting_name_]

    def _mixin_setup(self):
        self.add_option(
            '-y', '--assume-yes',
            default=False,
            action='store_true',
            help='Default "yes" in answer to all confirmation questions.'
        )
        self.add_option(
            '-f', '--force',
            default=False,
            action='store_true',
            help='Default "yes" in answer to all confirmation questions.'
        )
        self.add_option(
            '-v', '--verbose',
            default=False,
            action='store_true',
            help='Display more detailed information.'
        )

    def _mixin_after_parsed(self):
        # spm needs arguments
        if len(self.args) <= 1:
            if not self.args or self.args[0] not in ('update_repo',):
                self.print_help()
                self.error('Insufficient arguments')

    def setup_config(self):
        return salt.config.spm_config(self.get_config_file_path())


class SaltAPIParser(six.with_metaclass(OptionParserMeta,
                                       OptionParser,
                                       ConfigDirMixIn,
                                       LogLevelMixIn,
                                       DaemonMixIn,
                                       MergeConfigMixIn)):
    '''
    The CLI parser object used to fire up the Salt API system.
    '''
    description = (
        'The Salt API system manages network API connectors for the Salt Master'
    )

    # ConfigDirMixIn config filename attribute
    _config_filename_ = 'master'
    # LogLevelMixIn attributes
    _logfile_config_setting_name_ = 'api_logfile'
    _default_logging_logfile_ = config.DEFAULT_API_OPTS[_logfile_config_setting_name_]

    def setup_config(self):
        return salt.config.api_config(self.get_config_file_path())  # pylint: disable=no-member<|MERGE_RESOLUTION|>--- conflicted
+++ resolved
@@ -647,22 +647,16 @@
                     # Remove it from config so it inherits from log_level
                     self.config.pop(self._logfile_loglevel_config_setting_name_)
 
-<<<<<<< HEAD
     def __setup_logfile_logger_config(self, *args):  # pylint: disable=unused-argument
         if self._logfile_loglevel_config_setting_name_ in self.config and not \
                 self.config.get(self._logfile_loglevel_config_setting_name_):
             # Remove it from config so it inherits from log_level
             self.config.pop(self._logfile_loglevel_config_setting_name_)
 
-        loglevel = self.config.get(
-            self._logfile_loglevel_config_setting_name_,
-            self.config.get(
-                # From the config setting
-                self._loglevel_config_setting_name_,
-                # From the console setting
-                self.config['log_level']
-            )
-        )
+        loglevel = getattr(self.options,
+                           self._logfile_loglevel_config_setting_name_,
+                           self._default_logging_level_
+                           )
 
         cli_log_path = 'cli_{0}_log_file'.format(
             self.get_prog_name().replace('-', '_')
@@ -705,20 +699,6 @@
                 self.config.get(cli_log_file_fmt):
             # Remove it from config so it inherits from log_fmt_logfile
             self.config.pop(cli_log_file_fmt)
-=======
-    def setup_logfile_logger(self):
-        loglevel = getattr(self.options,
-                           self._logfile_loglevel_config_setting_name_,
-                           self._default_logging_level_
-                          )
-
-        logfile = getattr(self.options,
-                          # From the options setting
-                          self._logfile_config_setting_name_,
-                          # From the default setting
-                          self._default_logging_logfile_
-                         )
->>>>>>> 6724fe48
 
         if self.config.get('log_fmt_logfile', None) is None:
             # Remove it from config so it inherits from log_fmt_console
