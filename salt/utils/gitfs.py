# -*- coding: utf-8 -*-
'''
Classes which provide the shared base for GitFS, git_pillar, and winrepo
'''

# Import python libs
from __future__ import absolute_import, print_function, unicode_literals
import copy
import contextlib
import errno
import fnmatch
import glob
import hashlib
import logging
import os
import shlex
import shutil
import stat
import subprocess
import time
import tornado.ioloop
import weakref
from datetime import datetime

# Import salt libs
import salt.utils.configparser
import salt.utils.data
import salt.utils.files
import salt.utils.gzip_util
import salt.utils.hashutils
import salt.utils.itertools
import salt.utils.path
import salt.utils.platform
import salt.utils.stringutils
import salt.utils.url
import salt.utils.user
import salt.utils.versions
import salt.fileserver
from salt.config import DEFAULT_MASTER_OPTS as _DEFAULT_MASTER_OPTS
from salt.utils.odict import OrderedDict
from salt.utils.process import os_is_running as pid_exists
from salt.exceptions import (
    FileserverConfigError,
    GitLockError,
    get_error_message
)
from salt.utils.event import tagify
from salt.utils.versions import LooseVersion as _LooseVersion

# Import third party libs
from salt.ext import six

VALID_REF_TYPES = _DEFAULT_MASTER_OPTS['gitfs_ref_types']

# Optional per-remote params that can only be used on a per-remote basis, and
# thus do not have defaults in salt/config.py.
PER_REMOTE_ONLY = ('name',)
# Params which are global only and cannot be overridden for a single remote.
GLOBAL_ONLY = ()

SYMLINK_RECURSE_DEPTH = 100

# Auth support (auth params can be global or per-remote, too)
AUTH_PROVIDERS = ('pygit2',)
AUTH_PARAMS = ('user', 'password', 'pubkey', 'privkey', 'passphrase',
               'insecure_auth')

# GitFS only: params which can be overridden for a single saltenv. Aside from
# 'ref', this must be a subset of the per-remote params passed to the
# constructor for the GitProvider subclasses.
PER_SALTENV_PARAMS = ('mountpoint', 'root', 'ref')

_RECOMMEND_GITPYTHON = (
    'GitPython is installed, you may wish to set %s_provider to '
    '\'gitpython\' to use GitPython for %s support.'
)

_RECOMMEND_PYGIT2 = (
    'pygit2 is installed, you may wish to set %s_provider to '
    '\'pygit2\' to use pygit2 for for %s support.'
)

_INVALID_REPO = (
    'Cache path %s (corresponding remote: %s) exists but is not a valid '
    'git repository. You will need to manually delete this directory on the '
    'master to continue to use this %s remote.'
)

log = logging.getLogger(__name__)

# pylint: disable=import-error
try:
    import git
    import gitdb
    GITPYTHON_VERSION = _LooseVersion(git.__version__)
except Exception:
    GITPYTHON_VERSION = None

try:
    # Squelch warning on cent7 due to them upgrading cffi
    import warnings
    with warnings.catch_warnings():
        warnings.simplefilter('ignore')
        import pygit2
    PYGIT2_VERSION = _LooseVersion(pygit2.__version__)
    LIBGIT2_VERSION = _LooseVersion(pygit2.LIBGIT2_VERSION)

    # Work around upstream bug where bytestrings were being decoded using the
    # default encoding (which is usually ascii on Python 2). This was fixed
    # on 2 Feb 2018, so releases prior to 0.26.3 will need a workaround.
    if PYGIT2_VERSION <= _LooseVersion('0.26.3'):
        try:
            import pygit2.ffi
            import pygit2.remote
        except ImportError:
            # If we couldn't import these, then we're using an old enough
            # version where ffi isn't in use and this workaround would be
            # useless.
            pass
        else:
            def __maybe_string(ptr):
                if not ptr:
                    return None
                return pygit2.ffi.string(ptr).decode('utf-8')

            pygit2.remote.maybe_string = __maybe_string

    # Older pygit2 releases did not raise a specific exception class, this
    # try/except makes Salt's exception catching work on any supported release.
    try:
        GitError = pygit2.errors.GitError
    except AttributeError:
        GitError = Exception
except Exception as exc:
    # Exceptions other than ImportError can be raised in cases where there is a
    # problem with cffi (such as when python-cffi is upgraded and pygit2 tries
    # to rebuild itself against the newer cffi). Therefore, we simply will
    # catch a generic exception, and log the exception if it is anything other
    # than an ImportError.
    PYGIT2_VERSION = None
    LIBGIT2_VERSION = None
    if not isinstance(exc, ImportError):
        log.exception('Failed to import pygit2')

# pylint: enable=import-error

# Minimum versions for backend providers
GITPYTHON_MINVER = _LooseVersion('0.3')
PYGIT2_MINVER = _LooseVersion('0.20.3')
LIBGIT2_MINVER = _LooseVersion('0.20.0')


def enforce_types(key, val):
    '''
    Force params to be strings unless they should remain a different type
    '''
    non_string_params = {
        'ssl_verify': bool,
        'insecure_auth': bool,
        'disable_saltenv_mapping': bool,
        'env_whitelist': 'stringlist',
        'env_blacklist': 'stringlist',
        'saltenv_whitelist': 'stringlist',
        'saltenv_blacklist': 'stringlist',
        'refspecs': 'stringlist',
        'ref_types': 'stringlist',
        'update_interval': int,
    }

    def _find_global(key):
        for item in non_string_params:
            try:
                if key.endswith('_' + item):
                    ret = item
                    break
            except TypeError:
                if key.endswith('_' + six.text_type(item)):
                    ret = item
                    break
        else:
            ret = None
        return ret

    if key not in non_string_params:
        key = _find_global(key)
        if key is None:
            return six.text_type(val)

    expected = non_string_params[key]
    if expected == 'stringlist':
        if not isinstance(val, (six.string_types, list)):
            val = six.text_type(val)
        if isinstance(val, six.string_types):
            return [x.strip() for x in val.split(',')]
        return [six.text_type(x) for x in val]
    else:
        try:
            return expected(val)
        except Exception as exc:
            log.error(
                'Failed to enforce type for key=%s with val=%s, falling back '
                'to a string', key, val
            )
            return six.text_type(val)


def failhard(role):
    '''
    Fatal configuration issue, raise an exception
    '''
    raise FileserverConfigError('Failed to load {0}'.format(role))


class GitProvider(object):
    '''
    Base class for gitfs/git_pillar provider classes. Should never be used
    directly.

    self.provider should be set in the sub-class' __init__ function before
    invoking the parent class' __init__.
    '''
    def __init__(self, opts, remote, per_remote_defaults, per_remote_only,
                 override_params, cache_root, role='gitfs'):
        self.opts = opts
        self.role = role
        self.global_saltenv = salt.utils.data.repack_dictlist(
            self.opts.get('{0}_saltenv'.format(self.role), []),
            strict=True,
            recurse=True,
            key_cb=six.text_type,
            val_cb=lambda x, y: six.text_type(y))
        self.conf = copy.deepcopy(per_remote_defaults)

        # Remove the 'salt://' from the beginning of any globally-defined
        # per-saltenv mountpoints
        for saltenv, saltenv_conf in six.iteritems(self.global_saltenv):
            if 'mountpoint' in saltenv_conf:
                self.global_saltenv[saltenv]['mountpoint'] = \
                    salt.utils.url.strip_proto(
                        self.global_saltenv[saltenv]['mountpoint']
                    )

        per_remote_collisions = [x for x in override_params
                                 if x in per_remote_only]
        if per_remote_collisions:
            log.critical(
                'The following parameter names are restricted to per-remote '
                'use only: %s. This is a bug, please report it.',
                ', '.join(per_remote_collisions)
            )

        try:
            valid_per_remote_params = override_params + per_remote_only
        except TypeError:
            valid_per_remote_params = \
                list(override_params) + list(per_remote_only)

        if isinstance(remote, dict):
            self.id = next(iter(remote))
            self.get_url()

            per_remote_conf = salt.utils.data.repack_dictlist(
                remote[self.id],
                strict=True,
                recurse=True,
                key_cb=six.text_type,
                val_cb=enforce_types)

            if not per_remote_conf:
                log.critical(
                    'Invalid per-remote configuration for %s remote \'%s\'. '
                    'If no per-remote parameters are being specified, there '
                    'may be a trailing colon after the URL, which should be '
                    'removed. Check the master configuration file.',
                    self.role, self.id
                )
                failhard(self.role)

            per_remote_errors = False
            for param in (x for x in per_remote_conf
                          if x not in valid_per_remote_params):
                per_remote_errors = True
                if param in AUTH_PARAMS \
                        and self.provider not in AUTH_PROVIDERS:
                    msg = (
                        '{0} authentication parameter \'{1}\' (from remote '
                        '\'{2}\') is only supported by the following '
                        'provider(s): {3}. Current {0}_provider is \'{4}\'.'
                        .format(
                            self.role,
                            param,
                            self.id,
                            ', '.join(AUTH_PROVIDERS),
                            self.provider
                        )
                    )
                    if self.role == 'gitfs':
                        msg += (
                            'See the GitFS Walkthrough in the Salt '
                            'documentation for further information.'
                        )
                    log.critical(msg)
                else:
                    msg = (
                        'Invalid {0} configuration parameter \'{1}\' in '
                        'remote \'{2}\'. Valid parameters are: {3}.'.format(
                            self.role,
                            param,
                            self.id,
                            ', '.join(valid_per_remote_params)
                        )
                    )
                    if self.role == 'gitfs':
                        msg += (
                            ' See the GitFS Walkthrough in the Salt '
                            'documentation for further information.'
                        )
                    log.critical(msg)

            if per_remote_errors:
                failhard(self.role)

            self.conf.update(per_remote_conf)
        else:
            self.id = remote
            self.get_url()

        # Winrepo doesn't support the 'root' option, but it still must be part
        # of the GitProvider object because other code depends on it. Add it as
        # an empty string.
        if 'root' not in self.conf:
            self.conf['root'] = ''

        if self.role == 'winrepo' and 'name' not in self.conf:
            # Ensure that winrepo has the 'name' parameter set if it wasn't
            # provided. Default to the last part of the URL, minus the .git if
            # it is present.
            self.conf['name'] = self.url.rsplit('/', 1)[-1]
            # Remove trailing .git from name
            if self.conf['name'].lower().endswith('.git'):
                self.conf['name'] = self.conf['name'][:-4]

        if 'mountpoint' in self.conf:
            # Remove the 'salt://' from the beginning of the mountpoint, as
            # well as any additional leading/trailing slashes
            self.conf['mountpoint'] = \
                salt.utils.url.strip_proto(self.conf['mountpoint']).strip('/')
        else:
            # For providers which do not use a mountpoint, assume the
            # filesystem is mounted at the root of the fileserver.
            self.conf['mountpoint'] = ''

        if 'saltenv' not in self.conf:
            self.conf['saltenv'] = {}
        else:
            for saltenv, saltenv_conf in six.iteritems(self.conf['saltenv']):
                if 'mountpoint' in saltenv_conf:
                    saltenv_ptr = self.conf['saltenv'][saltenv]
                    saltenv_ptr['mountpoint'] = \
                        salt.utils.url.strip_proto(saltenv_ptr['mountpoint'])

        for key, val in six.iteritems(self.conf):
            if key not in PER_SALTENV_PARAMS and not hasattr(self, key):
                setattr(self, key, val)

        for key in PER_SALTENV_PARAMS:
            if key != 'ref':
                setattr(self, '_' + key, self.conf[key])
            self.add_conf_overlay(key)

        if not hasattr(self, 'refspecs'):
            # This was not specified as a per-remote overrideable parameter
            # when instantiating an instance of a GitBase subclass. Make sure
            # that we set this attribute so we at least have a sane default and
            # are able to fetch.
            key = '{0}_refspecs'.format(self.role)
            try:
                default_refspecs = _DEFAULT_MASTER_OPTS[key]
            except KeyError:
                log.critical(
                    'The \'%s\' option has no default value in '
                    'salt/config/__init__.py.', key
                )
                failhard(self.role)

            setattr(self, 'refspecs', default_refspecs)
            log.debug(
                'The \'refspecs\' option was not explicitly defined as a '
                'configurable parameter. Falling back to %s for %s remote '
                '\'%s\'.', default_refspecs, self.role, self.id
            )

        for item in ('env_whitelist', 'env_blacklist'):
            val = getattr(self, item, None)
            if val:
                salt.utils.versions.warn_until(
                    'Neon',
                    'The gitfs_{0} config option (and {0} per-remote config '
                    'option) have been renamed to gitfs_salt{0} (and '
                    'salt{0}). Please update your configuration.'.format(item)
                )
                setattr(self, 'salt{0}'.format(item), val)

        # Discard the conf dictionary since we have set all of the config
        # params as attributes
        delattr(self, 'conf')

        # Normalize components of the ref_types configuration and check for
        # invalid configuration.
        if hasattr(self, 'ref_types'):
            self.ref_types = [x.lower() for x in self.ref_types]
            invalid_ref_types = [x for x in self.ref_types
                                 if x not in VALID_REF_TYPES]
            if invalid_ref_types:
                log.critical(
                    'The following ref_types for %s remote \'%s\' are '
                    'invalid: %s. The supported values are: %s',
                    self.role,
                    self.id,
                    ', '.join(invalid_ref_types),
                    ', '.join(VALID_REF_TYPES),
                )
                failhard(self.role)

        if not isinstance(self.url, six.string_types):
            log.critical(
                'Invalid %s remote \'%s\'. Remotes must be strings, you '
                'may need to enclose the URL in quotes', self.role, self.id
            )
            failhard(self.role)

        hash_type = getattr(hashlib, self.opts.get('hash_type', 'md5'))
        if six.PY3:
            # We loaded this data from yaml configuration files, so, its safe
            # to use UTF-8
            self.hash = hash_type(self.id.encode('utf-8')).hexdigest()
        else:
            self.hash = hash_type(self.id).hexdigest()
        self.cachedir_basename = getattr(self, 'name', self.hash)
        self.cachedir = salt.utils.path.join(cache_root, self.cachedir_basename)
        self.linkdir = salt.utils.path.join(cache_root,
                                            'links',
                                            self.cachedir_basename)

        if not os.path.isdir(self.cachedir):
            os.makedirs(self.cachedir)

        try:
            self.new = self.init_remote()
        except Exception as exc:
            msg = ('Exception caught while initializing {0} remote \'{1}\': '
                   '{2}'.format(self.role, self.id, exc))
            if isinstance(self, GitPython):
                msg += ' Perhaps git is not available.'
            log.critical(msg, exc_info=True)
            failhard(self.role)

    def _get_envs_from_ref_paths(self, refs):
        '''
        Return the names of remote refs (stripped of the remote name) and tags
        which are map to the branches and tags.
        '''
        def _check_ref(env_set, rname):
            '''
            Add the appropriate saltenv(s) to the set
            '''
            if rname in self.saltenv_revmap:
                env_set.update(self.saltenv_revmap[rname])
            else:
                if rname == self.base:
                    env_set.add('base')
                elif not self.disable_saltenv_mapping:
                    env_set.add(rname)

        use_branches = 'branch' in self.ref_types
        use_tags = 'tag' in self.ref_types

        ret = set()
        if salt.utils.stringutils.is_hex(self.base):
            # gitfs_base or per-saltenv 'base' may point to a commit ID, which
            # would not show up in the refs. Make sure we include it.
            ret.add('base')
        for ref in salt.utils.data.decode(refs):
            if ref.startswith('refs/'):
                ref = ref[5:]
            rtype, rname = ref.split('/', 1)
            if rtype == 'remotes' and use_branches:
                parted = rname.partition('/')
                rname = parted[2] if parted[2] else parted[0]
                _check_ref(ret, rname)
            elif rtype == 'tags' and use_tags:
                _check_ref(ret, rname)

        return ret

    def _get_lock_file(self, lock_type='update'):
        return salt.utils.path.join(self.gitdir, lock_type + '.lk')

    @classmethod
    def add_conf_overlay(cls, name):
        '''
        Programmatically determine config value based on the desired saltenv
        '''
        def _getconf(self, tgt_env='base'):
            strip_sep = lambda x: x.rstrip(os.sep) \
                if name in ('root', 'mountpoint') \
                else x
            if self.role != 'gitfs':
                return strip_sep(getattr(self, '_' + name))
            # Get saltenv-specific configuration
            saltenv_conf = self.saltenv.get(tgt_env, {})
            if name == 'ref':
                def _get_per_saltenv(tgt_env):
                    if name in saltenv_conf:
                        return saltenv_conf[name]
                    elif tgt_env in self.global_saltenv \
                            and name in self.global_saltenv[tgt_env]:
                        return self.global_saltenv[tgt_env][name]
                    else:
                        return None

                # Return the all_saltenvs branch/tag if it is configured
                per_saltenv_ref = _get_per_saltenv(tgt_env)
                try:
                    all_saltenvs_ref = self.all_saltenvs
                    if per_saltenv_ref and all_saltenvs_ref != per_saltenv_ref:
                        log.debug(
                            'The per-saltenv configuration has mapped the '
                            '\'%s\' branch/tag to saltenv \'%s\' for %s '
                            'remote \'%s\', but this remote has '
                            'all_saltenvs set to \'%s\'. The per-saltenv '
                            'mapping will be ignored in favor of \'%s\'.',
                            per_saltenv_ref, tgt_env, self.role, self.id,
                            all_saltenvs_ref, all_saltenvs_ref
                        )
                    return all_saltenvs_ref
                except AttributeError:
                    # all_saltenvs not configured for this remote
                    pass

                if tgt_env == 'base':
                    return self.base
                elif self.disable_saltenv_mapping:
                    if per_saltenv_ref is None:
                        log.debug(
                            'saltenv mapping is diabled for %s remote \'%s\' '
                            'and saltenv \'%s\' is not explicitly mapped',
                            self.role, self.id, tgt_env
                        )
                    return per_saltenv_ref
                else:
                    return per_saltenv_ref or tgt_env

            if name in saltenv_conf:
                return strip_sep(saltenv_conf[name])
            elif tgt_env in self.global_saltenv \
                    and name in self.global_saltenv[tgt_env]:
                return strip_sep(self.global_saltenv[tgt_env][name])
            else:
                return strip_sep(getattr(self, '_' + name))
        setattr(cls, name, _getconf)

    def check_root(self):
        '''
        Check if the relative root path exists in the checked-out copy of the
        remote. Return the full path to that relative root if it does exist,
        otherwise return None.
        '''
        # No need to pass an environment to self.root() here since per-saltenv
        # configuration is a gitfs-only feature and check_root() is not used
        # for gitfs.
        root_dir = salt.utils.path.join(self.cachedir, self.root()).rstrip(os.sep)
        if os.path.isdir(root_dir):
            return root_dir
        log.error(
            'Root path \'%s\' not present in %s remote \'%s\', '
            'skipping.', self.root(), self.role, self.id
        )
        return None

    def clean_stale_refs(self):
        '''
        Remove stale refs so that they are no longer seen as fileserver envs
        '''
        cleaned = []
        cmd_str = 'git remote prune origin'
        cmd = subprocess.Popen(
            shlex.split(cmd_str),
            close_fds=not salt.utils.platform.is_windows(),
            cwd=os.path.dirname(self.gitdir),
            stdout=subprocess.PIPE,
            stderr=subprocess.STDOUT)
        output = cmd.communicate()[0]
        if six.PY3:
            output = output.decode(__salt_system_encoding__)
        if cmd.returncode != 0:
            log.warning(
                'Failed to prune stale branches for %s remote \'%s\'. '
                'Output from \'%s\' follows:\n%s',
                self.role, self.id, cmd_str, output
            )
        else:
            marker = ' * [pruned] '
            for line in salt.utils.itertools.split(output, '\n'):
                if line.startswith(marker):
                    cleaned.append(line[len(marker):].strip())
            if cleaned:
                log.debug(
                    '%s pruned the following stale refs: %s',
                    self.role, ', '.join(cleaned)
                )
        return cleaned

    def clear_lock(self, lock_type='update'):
        '''
        Clear update.lk
        '''
        lock_file = self._get_lock_file(lock_type=lock_type)

        def _add_error(errlist, exc):
            msg = ('Unable to remove update lock for {0} ({1}): {2} '
                   .format(self.url, lock_file, exc))
            log.debug(msg)
            errlist.append(msg)

        success = []
        failed = []

        try:
            os.remove(lock_file)
        except OSError as exc:
            if exc.errno == errno.ENOENT:
                # No lock file present
                pass
            elif exc.errno == errno.EISDIR:
                # Somehow this path is a directory. Should never happen
                # unless some wiseguy manually creates a directory at this
                # path, but just in case, handle it.
                try:
                    shutil.rmtree(lock_file)
                except OSError as exc:
                    _add_error(failed, exc)
            else:
                _add_error(failed, exc)
        else:
            msg = 'Removed {0} lock for {1} remote \'{2}\''.format(
                lock_type,
                self.role,
                self.id
            )
            log.debug(msg)
            success.append(msg)
        return success, failed

    def enforce_git_config(self):
        '''
        For the config options which need to be maintained in the git config,
        ensure that the git config file is configured as desired.
        '''
        git_config = os.path.join(self.gitdir, 'config')
        conf = salt.utils.configparser.GitConfigParser()
        if not conf.read(git_config):
            log.error('Failed to read from git config file %s', git_config)
        else:
            # We are currently enforcing the following git config items:
            # 1. Fetch URL
            # 2. refspecs used in fetch
            # 3. http.sslVerify
            conf_changed = False
            remote_section = 'remote "origin"'

            # 1. URL
            try:
                url = conf.get(remote_section, 'url')
            except salt.utils.configparser.NoSectionError:
                # First time we've init'ed this repo, we need to add the
                # section for the remote to the git config
                conf.add_section(remote_section)
                conf_changed = True
                url = None
            log.debug(
                'Current fetch URL for %s remote \'%s\': %s (desired: %s)',
                self.role, self.id, url, self.url
            )
            if url != self.url:
                conf.set(remote_section, 'url', self.url)
                log.debug(
                    'Fetch URL for %s remote \'%s\' set to %s',
                    self.role, self.id, self.url
                )
                conf_changed = True

            # 2. refspecs
            try:
                refspecs = sorted(
                    conf.get(remote_section, 'fetch', as_list=True))
            except salt.utils.configparser.NoOptionError:
                # No 'fetch' option present in the remote section. Should never
                # happen, but if it does for some reason, don't let it cause a
                # traceback.
                refspecs = []
            desired_refspecs = sorted(self.refspecs)
            log.debug(
                'Current refspecs for %s remote \'%s\': %s (desired: %s)',
                self.role, self.id, refspecs, desired_refspecs
            )
            if refspecs != desired_refspecs:
                conf.set_multivar(remote_section, 'fetch', self.refspecs)
                log.debug(
                    'Refspecs for %s remote \'%s\' set to %s',
                    self.role, self.id, desired_refspecs
                )
                conf_changed = True

            # 3. http.sslVerify
            try:
                ssl_verify = conf.get('http', 'sslVerify')
            except salt.utils.configparser.NoSectionError:
                conf.add_section('http')
                ssl_verify = None
            except salt.utils.configparser.NoOptionError:
                ssl_verify = None
            desired_ssl_verify = six.text_type(self.ssl_verify).lower()
            log.debug(
                'Current http.sslVerify for %s remote \'%s\': %s (desired: %s)',
                self.role, self.id, ssl_verify, desired_ssl_verify
            )
            if ssl_verify != desired_ssl_verify:
                conf.set('http', 'sslVerify', desired_ssl_verify)
                log.debug(
                    'http.sslVerify for %s remote \'%s\' set to %s',
                    self.role, self.id, desired_ssl_verify
                )
                conf_changed = True

            # Write changes, if necessary
            if conf_changed:
                with salt.utils.files.fopen(git_config, 'w') as fp_:
                    conf.write(fp_)
                    log.debug(
                        'Config updates for %s remote \'%s\' written to %s',
                        self.role, self.id, git_config
                    )

    def fetch(self):
        '''
        Fetch the repo. If the local copy was updated, return True. If the
        local copy was already up-to-date, return False.

        This function requires that a _fetch() function be implemented in a
        sub-class.
        '''
        try:
            with self.gen_lock(lock_type='update'):
                log.debug('Fetching %s remote \'%s\'', self.role, self.id)
                # Run provider-specific fetch code
                return self._fetch()
        except GitLockError as exc:
            if exc.errno == errno.EEXIST:
                log.warning(
                    'Update lock file is present for %s remote \'%s\', '
                    'skipping. If this warning persists, it is possible that '
                    'the update process was interrupted, but the lock could '
                    'also have been manually set. Removing %s or running '
                    '\'salt-run cache.clear_git_lock %s type=update\' will '
                    'allow updates to continue for this remote.',
                    self.role,
                    self.id,
                    self._get_lock_file(lock_type='update'),
                    self.role,
                )
            return False

    def _lock(self, lock_type='update', failhard=False):
        '''
        Place a lock file if (and only if) it does not already exist.
        '''
        try:
            fh_ = os.open(self._get_lock_file(lock_type),
                          os.O_CREAT | os.O_EXCL | os.O_WRONLY)
            with os.fdopen(fh_, 'wb'):
                # Write the lock file and close the filehandle
                os.write(fh_, salt.utils.stringutils.to_bytes(six.text_type(os.getpid())))
        except (OSError, IOError) as exc:
            if exc.errno == errno.EEXIST:
                with salt.utils.files.fopen(self._get_lock_file(lock_type), 'r') as fd_:
                    try:
                        pid = int(salt.utils.stringutils.to_unicode(fd_.readline()).rstrip())
                    except ValueError:
                        # Lock file is empty, set pid to 0 so it evaluates as
                        # False.
                        pid = 0
                global_lock_key = self.role + '_global_lock'
                lock_file = self._get_lock_file(lock_type=lock_type)
                if self.opts[global_lock_key]:
                    msg = (
                        '{0} is enabled and {1} lockfile {2} is present for '
                        '{3} remote \'{4}\'.'.format(
                            global_lock_key,
                            lock_type,
                            lock_file,
                            self.role,
                            self.id,
                        )
                    )
                    if pid:
                        msg += ' Process {0} obtained the lock'.format(pid)
                        if not pid_exists(pid):
                            msg += (' but this process is not running. The '
                                    'update may have been interrupted. If '
                                    'using multi-master with shared gitfs '
                                    'cache, the lock may have been obtained '
                                    'by another master.')
                    log.warning(msg)
                    if failhard:
                        raise exc
                    return
                elif pid and pid_exists(pid):
                    log.warning('Process %d has a %s %s lock (%s)',
                                pid, self.role, lock_type, lock_file)
                    if failhard:
                        raise
                    return
                else:
                    if pid:
                        log.warning(
                            'Process %d has a %s %s lock (%s), but this '
                            'process is not running. Cleaning up lock file.',
                            pid, self.role, lock_type, lock_file
                        )
                    success, fail = self.clear_lock()
                    if success:
                        return self._lock(lock_type='update',
                                          failhard=failhard)
                    elif failhard:
                        raise
                    return
            else:
                msg = 'Unable to set {0} lock for {1} ({2}): {3} '.format(
                    lock_type,
                    self.id,
                    self._get_lock_file(lock_type),
                    exc
                )
                log.error(msg, exc_info=True)
                raise GitLockError(exc.errno, msg)
        msg = 'Set {0} lock for {1} remote \'{2}\''.format(
            lock_type,
            self.role,
            self.id
        )
        log.debug(msg)
        return msg

    def lock(self):
        '''
        Place an lock file and report on the success/failure. This is an
        interface to be used by the fileserver runner, so it is hard-coded to
        perform an update lock. We aren't using the gen_lock()
        contextmanager here because the lock is meant to stay and not be
        automatically removed.
        '''
        success = []
        failed = []
        try:
            result = self._lock(lock_type='update')
        except GitLockError as exc:
            failed.append(exc.strerror)
        else:
            if result is not None:
                success.append(result)
        return success, failed

    @contextlib.contextmanager
    def gen_lock(self, lock_type='update', timeout=0, poll_interval=0.5):
        '''
        Set and automatically clear a lock
        '''
        if not isinstance(lock_type, six.string_types):
            raise GitLockError(
                errno.EINVAL,
                'Invalid lock_type \'{0}\''.format(lock_type)
            )

        # Make sure that we have a positive integer timeout, otherwise just set
        # it to zero.
        try:
            timeout = int(timeout)
        except ValueError:
            timeout = 0
        else:
            if timeout < 0:
                timeout = 0

        if not isinstance(poll_interval, (six.integer_types, float)) \
                or poll_interval < 0:
            poll_interval = 0.5

        if poll_interval > timeout:
            poll_interval = timeout

        lock_set = False
        try:
            time_start = time.time()
            while True:
                try:
                    self._lock(lock_type=lock_type, failhard=True)
                    lock_set = True
                    yield
                    # Break out of his loop once we've yielded the lock, to
                    # avoid continued attempts to iterate and establish lock
                    break
                except (OSError, IOError, GitLockError) as exc:
                    if not timeout or time.time() - time_start > timeout:
                        raise GitLockError(exc.errno, exc.strerror)
                    else:
                        log.debug(
                            'A %s lock is already present for %s remote '
                            '\'%s\', sleeping %f second(s)',
                            lock_type, self.role, self.id, poll_interval
                        )
                        time.sleep(poll_interval)
                        continue
        finally:
            if lock_set:
                self.clear_lock(lock_type=lock_type)

    def init_remote(self):
        '''
        This function must be overridden in a sub-class
        '''
        raise NotImplementedError()

    def checkout(self):
        '''
        This function must be overridden in a sub-class
        '''
        raise NotImplementedError()

    def dir_list(self, tgt_env):
        '''
        This function must be overridden in a sub-class
        '''
        raise NotImplementedError()

    def env_is_exposed(self, tgt_env):
        '''
        Check if an environment is exposed by comparing it against a whitelist
        and blacklist.
        '''
        return salt.utils.stringutils.check_whitelist_blacklist(
            tgt_env,
            whitelist=self.saltenv_whitelist,
            blacklist=self.saltenv_blacklist,
        )

    def _fetch(self):
        '''
        Provider-specific code for fetching, must be implemented in a
        sub-class.
        '''
        raise NotImplementedError()

    def envs(self):
        '''
        This function must be overridden in a sub-class
        '''
        raise NotImplementedError()

    def file_list(self, tgt_env):
        '''
        This function must be overridden in a sub-class
        '''
        raise NotImplementedError()

    def find_file(self, path, tgt_env):
        '''
        This function must be overridden in a sub-class
        '''
        raise NotImplementedError()

    def get_checkout_target(self):
        '''
        Resolve dynamically-set branch
        '''
        if self.role == 'git_pillar' and self.branch == '__env__':
            target = self.opts.get('pillarenv') \
                or self.opts.get('saltenv') \
                or 'base'
            return self.base \
                if target == 'base' \
                else six.text_type(target)
        return self.branch

    def get_tree(self, tgt_env):
        '''
        Return a tree object for the specified environment
        '''
        if not self.env_is_exposed(tgt_env):
            return None

        tgt_ref = self.ref(tgt_env)
        if tgt_ref is None:
            return None

        for ref_type in self.ref_types:
            try:
                func_name = 'get_tree_from_{0}'.format(ref_type)
                func = getattr(self, func_name)
            except AttributeError:
                log.error(
                    '%s class is missing function \'%s\'',
                    self.__class__.__name__, func_name
                )
            else:
                candidate = func(tgt_ref)
                if candidate is not None:
                    return candidate

        # No matches found
        return None

    def get_url(self):
        '''
        Examine self.id and assign self.url (and self.branch, for git_pillar)
        '''
        if self.role in ('git_pillar', 'winrepo'):
            # With winrepo and git_pillar, the remote is specified in the
            # format '<branch> <url>', so that we can get a unique identifier
            # to hash for each remote.
            try:
                self.branch, self.url = self.id.split(None, 1)
            except ValueError:
                self.branch = self.conf['branch']
                self.url = self.id
        else:
            self.url = self.id

    @property
    def linkdir_walk(self):
        '''
        Return the expected result of an os.walk on the linkdir, based on the
        mountpoint value.
        '''
        try:
            # Use cached linkdir_walk if we've already run this
            return self._linkdir_walk
        except AttributeError:
            self._linkdir_walk = []
            try:
                parts = self._mountpoint.split('/')
            except AttributeError:
                log.error(
                    '%s class is missing a \'_mountpoint\' attribute',
                    self.__class__.__name__
                )
            else:
                for idx, item in enumerate(parts[:-1]):
                    try:
                        dirs = [parts[idx + 1]]
                    except IndexError:
                        dirs = []
                    self._linkdir_walk.append((
                        salt.utils.path.join(self.linkdir, *parts[:idx + 1]),
                        dirs,
                        []
                    ))
                try:
                    # The linkdir itself goes at the beginning
                    self._linkdir_walk.insert(0, (self.linkdir, [parts[0]], []))
                except IndexError:
                    pass
            return self._linkdir_walk

    def setup_callbacks(self):
        '''
        Only needed in pygit2, included in the base class for simplicty of use
        '''
        pass

    def verify_auth(self):
        '''
        Override this function in a sub-class to implement auth checking.
        '''
        self.credentials = None
        return True

    def write_file(self, blob, dest):
        '''
        This function must be overridden in a sub-class
        '''
        raise NotImplementedError()


class GitPython(GitProvider):
    '''
    Interface to GitPython
    '''
    def __init__(self, opts, remote, per_remote_defaults, per_remote_only,
                 override_params, cache_root, role='gitfs'):
        self.provider = 'gitpython'
        super(GitPython, self).__init__(
            opts, remote, per_remote_defaults, per_remote_only,
            override_params, cache_root, role
        )

    def checkout(self):
        '''
        Checkout the configured branch/tag. We catch an "Exception" class here
        instead of a specific exception class because the exceptions raised by
        GitPython when running these functions vary in different versions of
        GitPython.
        '''
        tgt_ref = self.get_checkout_target()
        try:
            head_sha = self.repo.rev_parse('HEAD').hexsha
        except Exception:
            # Should only happen the first time we are checking out, since
            # we fetch first before ever checking anything out.
            head_sha = None

        # 'origin/' + tgt_ref ==> matches a branch head
        # 'tags/' + tgt_ref + '@{commit}' ==> matches tag's commit
        for rev_parse_target, checkout_ref in (
                ('origin/' + tgt_ref, 'origin/' + tgt_ref),
                ('tags/' + tgt_ref, 'tags/' + tgt_ref)):
            try:
                target_sha = self.repo.rev_parse(rev_parse_target).hexsha
            except Exception:
                # ref does not exist
                continue
            else:
                if head_sha == target_sha:
                    # No need to checkout, we're already up-to-date
                    return self.check_root()

            try:
                with self.gen_lock(lock_type='checkout'):
                    self.repo.git.checkout(checkout_ref)
                    log.debug(
                        '%s remote \'%s\' has been checked out to %s',
                        self.role,
                        self.id,
                        checkout_ref
                    )
            except GitLockError as exc:
                if exc.errno == errno.EEXIST:
                    # Re-raise with a different strerror containing a
                    # more meaningful error message for the calling
                    # function.
                    raise GitLockError(
                        exc.errno,
                        'Checkout lock exists for {0} remote \'{1}\''
                        .format(self.role, self.id)
                    )
                else:
                    log.error(
                        'Error %d encountered obtaining checkout lock '
                        'for %s remote \'%s\'',
                        exc.errno,
                        self.role,
                        self.id
                    )
                    return None
            except Exception:
                continue
            return self.check_root()
        log.error(
            'Failed to checkout %s from %s remote \'%s\': remote ref does '
            'not exist', tgt_ref, self.role, self.id
        )
        return None

    def init_remote(self):
        '''
        Initialize/attach to a remote using GitPython. Return a boolean
        which will let the calling function know whether or not a new repo was
        initialized by this function.
        '''
        new = False
        if not os.listdir(self.cachedir):
            # Repo cachedir is empty, initialize a new repo there
            self.repo = git.Repo.init(self.cachedir)
            new = True
        else:
            # Repo cachedir exists, try to attach
            try:
                self.repo = git.Repo(self.cachedir)
            except git.exc.InvalidGitRepositoryError:
                log.error(_INVALID_REPO, self.cachedir, self.url, self.role)
                return new

        self.gitdir = salt.utils.path.join(self.repo.working_dir, '.git')
        self.enforce_git_config()

        return new

    def dir_list(self, tgt_env):
        '''
        Get list of directories for the target environment using GitPython
        '''
        ret = set()
        tree = self.get_tree(tgt_env)
        if not tree:
            return ret
        if self.root(tgt_env):
            try:
                tree = tree / self.root(tgt_env)
            except KeyError:
                return ret
            relpath = lambda path: os.path.relpath(path, self.root(tgt_env))
        else:
            relpath = lambda path: path
        add_mountpoint = lambda path: salt.utils.path.join(
            self.mountpoint(tgt_env), path, use_posixpath=True)
        for blob in tree.traverse():
            if isinstance(blob, git.Tree):
                ret.add(add_mountpoint(relpath(blob.path)))
        if self.mountpoint(tgt_env):
            ret.add(self.mountpoint(tgt_env))
        return ret

    def envs(self):
        '''
        Check the refs and return a list of the ones which can be used as salt
        environments.
        '''
        ref_paths = [x.path for x in self.repo.refs]
        return self._get_envs_from_ref_paths(ref_paths)

    def _fetch(self):
        '''
        Fetch the repo. If the local copy was updated, return True. If the
        local copy was already up-to-date, return False.
        '''
        origin = self.repo.remotes[0]
        try:
            fetch_results = origin.fetch()
        except AssertionError:
            fetch_results = origin.fetch()

        new_objs = False
        for fetchinfo in fetch_results:
            if fetchinfo.old_commit is not None:
                log.debug(
                    '%s has updated \'%s\' for remote \'%s\' '
                    'from %s to %s',
                    self.role,
                    fetchinfo.name,
                    self.id,
                    fetchinfo.old_commit.hexsha[:7],
                    fetchinfo.commit.hexsha[:7]
                )
                new_objs = True
            elif fetchinfo.flags in (fetchinfo.NEW_TAG,
                                     fetchinfo.NEW_HEAD):
                log.debug(
                    '%s has fetched new %s \'%s\' for remote \'%s\'',
                    self.role,
                    'tag' if fetchinfo.flags == fetchinfo.NEW_TAG else 'head',
                    fetchinfo.name,
                    self.id
                )
                new_objs = True

        cleaned = self.clean_stale_refs()
        return True if (new_objs or cleaned) else None

    def file_list(self, tgt_env):
        '''
        Get file list for the target environment using GitPython
        '''
        files = set()
        symlinks = {}
        tree = self.get_tree(tgt_env)
        if not tree:
            # Not found, return empty objects
            return files, symlinks
        if self.root(tgt_env):
            try:
                tree = tree / self.root(tgt_env)
            except KeyError:
                return files, symlinks
            relpath = lambda path: os.path.relpath(path, self.root(tgt_env))
        else:
            relpath = lambda path: path
        add_mountpoint = lambda path: salt.utils.path.join(
            self.mountpoint(tgt_env), path, use_posixpath=True)
        for file_blob in tree.traverse():
            if not isinstance(file_blob, git.Blob):
                continue
            file_path = add_mountpoint(relpath(file_blob.path))
            files.add(file_path)
            if stat.S_ISLNK(file_blob.mode):
                stream = six.StringIO()
                file_blob.stream_data(stream)
                stream.seek(0)
                link_tgt = stream.read()
                stream.close()
                symlinks[file_path] = link_tgt
        return files, symlinks

    def find_file(self, path, tgt_env):
        '''
        Find the specified file in the specified environment
        '''
        tree = self.get_tree(tgt_env)
        if not tree:
            # Branch/tag/SHA not found in repo
            return None, None, None
        blob = None
        depth = 0
        while True:
            depth += 1
            if depth > SYMLINK_RECURSE_DEPTH:
                blob = None
                break
            try:
                file_blob = tree / path
                if stat.S_ISLNK(file_blob.mode):
                    # Path is a symlink. The blob data corresponding to
                    # this path's object ID will be the target of the
                    # symlink. Follow the symlink and set path to the
                    # location indicated in the blob data.
                    stream = six.StringIO()
                    file_blob.stream_data(stream)
                    stream.seek(0)
                    link_tgt = stream.read()
                    stream.close()
                    path = salt.utils.path.join(
                        os.path.dirname(path), link_tgt, use_posixpath=True)
                else:
                    blob = file_blob
                    if isinstance(blob, git.Tree):
                        # Path is a directory, not a file.
                        blob = None
                    break
            except KeyError:
                # File not found or repo_path points to a directory
                blob = None
                break
        if isinstance(blob, git.Blob):
            return blob, blob.hexsha, blob.mode
        return None, None, None

    def get_tree_from_branch(self, ref):
        '''
        Return a git.Tree object matching a head ref fetched into
        refs/remotes/origin/
        '''
        try:
            return git.RemoteReference(
                self.repo,
                'refs/remotes/origin/{0}'.format(ref)).commit.tree
        except ValueError:
            return None

    def get_tree_from_tag(self, ref):
        '''
        Return a git.Tree object matching a tag ref fetched into refs/tags/
        '''
        try:
            return git.TagReference(
                self.repo,
                'refs/tags/{0}'.format(ref)).commit.tree
        except ValueError:
            return None

    def get_tree_from_sha(self, ref):
        '''
        Return a git.Tree object matching a SHA
        '''
        try:
            return self.repo.rev_parse(ref).tree
        except (gitdb.exc.ODBError, AttributeError):
            return None

    def write_file(self, blob, dest):
        '''
        Using the blob object, write the file to the destination path
        '''
        with salt.utils.files.fopen(dest, 'wb+') as fp_:
            blob.stream_data(fp_)


class Pygit2(GitProvider):
    '''
    Interface to Pygit2
    '''
    def __init__(self, opts, remote, per_remote_defaults, per_remote_only,
                 override_params, cache_root, role='gitfs'):
        self.provider = 'pygit2'
        super(Pygit2, self).__init__(
            opts, remote, per_remote_defaults, per_remote_only,
            override_params, cache_root, role
        )

    def checkout(self):
        '''
        Checkout the configured branch/tag
        '''
        tgt_ref = self.get_checkout_target()
        local_ref = 'refs/heads/' + tgt_ref
        remote_ref = 'refs/remotes/origin/' + tgt_ref
        tag_ref = 'refs/tags/' + tgt_ref

        try:
            local_head = self.repo.lookup_reference('HEAD')
        except KeyError:
            log.warning(
                'HEAD not present in %s remote \'%s\'', self.role, self.id
            )
            return None

        try:
            head_sha = local_head.get_object().hex
        except AttributeError:
            # Shouldn't happen, but just in case a future pygit2 API change
            # breaks things, avoid a traceback and log an error.
            log.error(
                'Unable to get SHA of HEAD for %s remote \'%s\'',
                self.role, self.id
            )
            return None
        except KeyError:
            head_sha = None

        refs = self.repo.listall_references()

        def _perform_checkout(checkout_ref, branch=True):
            '''
            DRY function for checking out either a branch or a tag
            '''
            try:
                with self.gen_lock(lock_type='checkout'):
                    # Checkout the local branch corresponding to the
                    # remote ref.
                    self.repo.checkout(checkout_ref)
                    if branch:
                        self.repo.reset(oid, pygit2.GIT_RESET_HARD)
                return True
            except GitLockError as exc:
                if exc.errno == errno.EEXIST:
                    # Re-raise with a different strerror containing a
                    # more meaningful error message for the calling
                    # function.
                    raise GitLockError(
                        exc.errno,
                        'Checkout lock exists for {0} remote \'{1}\''
                        .format(self.role, self.id)
                    )
                else:
                    log.error(
                        'Error %d encountered obtaining checkout lock '
                        'for %s remote \'%s\'',
                        exc.errno,
                        self.role,
                        self.id
                    )
            return False

        try:
            if remote_ref in refs:
                # Get commit id for the remote ref
                oid = self.repo.lookup_reference(remote_ref).get_object().id
                if local_ref not in refs:
                    # No local branch for this remote, so create one and point
                    # it at the commit id of the remote ref
                    self.repo.create_reference(local_ref, oid)

                try:
                    target_sha = \
                        self.repo.lookup_reference(remote_ref).get_object().hex
                except KeyError:
                    log.error(
                        'pygit2 was unable to get SHA for %s in %s remote '
                        '\'%s\'', local_ref, self.role, self.id,
                        exc_info=True
                    )
                    return None

                # Only perform a checkout if HEAD and target are not pointing
                # at the same SHA1.
                if head_sha != target_sha:
                    # Check existence of the ref in refs/heads/ which
                    # corresponds to the local HEAD. Checking out local_ref
                    # below when no local ref for HEAD is missing will raise an
                    # exception in pygit2 >= 0.21. If this ref is not present,
                    # create it. The "head_ref != local_ref" check ensures we
                    # don't try to add this ref if it is not necessary, as it
                    # would have been added above already. head_ref would be
                    # the same as local_ref if the branch name was changed but
                    # the cachedir was not (for example if a "name" parameter
                    # was used in a git_pillar remote, or if we are using
                    # winrepo which takes the basename of the repo as the
                    # cachedir).
                    head_ref = local_head.target
                    # If head_ref is not a string, it will point to a
                    # pygit2.Oid object and we are in detached HEAD mode.
                    # Therefore, there is no need to add a local reference. If
                    # head_ref == local_ref, then the local reference for HEAD
                    # in refs/heads/ already exists and again, no need to add.
                    if isinstance(head_ref, six.string_types) \
                            and head_ref not in refs and head_ref != local_ref:
                        branch_name = head_ref.partition('refs/heads/')[-1]
                        if not branch_name:
                            # Shouldn't happen, but log an error if it does
                            log.error(
                                'pygit2 was unable to resolve branch name from '
                                'HEAD ref \'%s\' in %s remote \'%s\'',
                                head_ref, self.role, self.id
                            )
                            return None
                        remote_head = 'refs/remotes/origin/' + branch_name
                        if remote_head not in refs:
                            # No remote ref for HEAD exists. This can happen in
                            # the first-time git_pillar checkout when when the
                            # remote repo does not have a master branch. Since
                            # we need a HEAD reference to keep pygit2 from
                            # throwing an error, and none exists in
                            # refs/remotes/origin, we'll just point HEAD at the
                            # remote_ref.
                            remote_head = remote_ref
                        self.repo.create_reference(
                            head_ref,
                            self.repo.lookup_reference(remote_head).target
                        )

                    if not _perform_checkout(local_ref, branch=True):
                        return None

                # Return the relative root, if present
                return self.check_root()

            elif tag_ref in refs:
                tag_obj = self.repo.revparse_single(tag_ref)
                if not isinstance(tag_obj, pygit2.Commit):
                    log.error(
                        '%s does not correspond to pygit2.Commit object',
                        tag_ref
                    )
                else:
                    try:
                        # If no AttributeError raised, this is an annotated tag
                        tag_sha = tag_obj.target.hex
                    except AttributeError:
                        try:
                            tag_sha = tag_obj.hex
                        except AttributeError:
                            # Shouldn't happen, but could if a future pygit2
                            # API change breaks things.
                            log.error(
                                'Unable to resolve %s from %s remote \'%s\' '
                                'to either an annotated or non-annotated tag',
                                tag_ref, self.role, self.id,
                                exc_info=True
                            )
                            return None
                    log.debug('SHA of tag %s: %s', tgt_ref, tag_sha)

                    if head_sha != tag_sha:
                        if not _perform_checkout(tag_ref, branch=False):
                            return None

                    # Return the relative root, if present
                    return self.check_root()
        except GitLockError:
            raise
        except Exception as exc:
            log.error(
                'Failed to checkout %s from %s remote \'%s\': %s',
                tgt_ref, self.role, self.id, exc,
                exc_info=True
            )
            return None
        log.error(
            'Failed to checkout %s from %s remote \'%s\': remote ref '
            'does not exist', tgt_ref, self.role, self.id
        )
        return None

    def clean_stale_refs(self, local_refs=None):  # pylint: disable=arguments-differ
        '''
        Clean stale local refs so they don't appear as fileserver environments
        '''
        if self.credentials is not None:
            log.debug(
                'pygit2 does not support detecting stale refs for '
                'authenticated remotes, saltenvs will not reflect '
                'branches/tags removed from remote \'%s\'', self.id
            )
            return []
        return super(Pygit2, self).clean_stale_refs()

    def init_remote(self):
        '''
        Initialize/attach to a remote using pygit2. Return a boolean which
        will let the calling function know whether or not a new repo was
        initialized by this function.
        '''
        # https://github.com/libgit2/pygit2/issues/339
        # https://github.com/libgit2/libgit2/issues/2122
        home = os.path.expanduser('~')
        pygit2.settings.search_path[pygit2.GIT_CONFIG_LEVEL_GLOBAL] = home
        new = False
        if not os.listdir(self.cachedir):
            # Repo cachedir is empty, initialize a new repo there
            self.repo = pygit2.init_repository(self.cachedir)
            new = True
        else:
            # Repo cachedir exists, try to attach
            try:
<<<<<<< HEAD
                try:
                    self.repo = pygit2.Repository(self.cachedir)
                except GitError as exc:
                    import pwd
                    # https://github.com/libgit2/pygit2/issues/339
                    # https://github.com/libgit2/libgit2/issues/2122
                    if "Error stat'ing config file" not in six.text_type(exc):
                        raise
                    home = pwd.getpwnam(salt.utils.user.get_user()).pw_dir
                    pygit2.settings.search_path[pygit2.GIT_CONFIG_LEVEL_GLOBAL] = home
                    self.repo = pygit2.Repository(self.cachedir)
=======
                self.repo = pygit2.Repository(self.cachedir)
>>>>>>> 02238a7c
            except KeyError:
                log.error(_INVALID_REPO, self.cachedir, self.url, self.role)
                return new

        self.gitdir = salt.utils.path.join(self.repo.workdir, '.git')
        self.enforce_git_config()

        return new

    def dir_list(self, tgt_env):
        '''
        Get a list of directories for the target environment using pygit2
        '''
        def _traverse(tree, blobs, prefix):
            '''
            Traverse through a pygit2 Tree object recursively, accumulating all
            the empty directories within it in the "blobs" list
            '''
            for entry in iter(tree):
                if entry.oid not in self.repo:
                    # Entry is a submodule, skip it
                    continue
                blob = self.repo[entry.oid]
                if not isinstance(blob, pygit2.Tree):
                    continue
                blobs.append(
                    salt.utils.path.join(prefix, entry.name, use_posixpath=True)
                )
                if len(blob):
                    _traverse(
                        blob, blobs, salt.utils.path.join(
                            prefix, entry.name, use_posixpath=True)
                    )

        ret = set()
        tree = self.get_tree(tgt_env)
        if not tree:
            return ret
        if self.root(tgt_env):
            try:
                oid = tree[self.root(tgt_env)].oid
                tree = self.repo[oid]
            except KeyError:
                return ret
            if not isinstance(tree, pygit2.Tree):
                return ret
            relpath = lambda path: os.path.relpath(path, self.root(tgt_env))
        else:
            relpath = lambda path: path
        blobs = []
        if len(tree):
            _traverse(tree, blobs, self.root(tgt_env))
        add_mountpoint = lambda path: salt.utils.path.join(
            self.mountpoint(tgt_env), path, use_posixpath=True)
        for blob in blobs:
            ret.add(add_mountpoint(relpath(blob)))
        if self.mountpoint(tgt_env):
            ret.add(self.mountpoint(tgt_env))
        return ret

    def envs(self):
        '''
        Check the refs and return a list of the ones which can be used as salt
        environments.
        '''
        ref_paths = self.repo.listall_references()
        return self._get_envs_from_ref_paths(ref_paths)

    def _fetch(self):
        '''
        Fetch the repo. If the local copy was updated, return True. If the
        local copy was already up-to-date, return False.
        '''
        origin = self.repo.remotes[0]
        refs_pre = self.repo.listall_references()
        fetch_kwargs = {}
        # pygit2 radically changed fetchiing in 0.23.2
        if self.remotecallbacks is not None:
            fetch_kwargs['callbacks'] = self.remotecallbacks
        else:
            if self.credentials is not None:
                origin.credentials = self.credentials
        try:
            fetch_results = origin.fetch(**fetch_kwargs)
        except GitError as exc:
            exc_str = get_error_message(exc).lower()
            if 'unsupported url protocol' in exc_str \
                    and isinstance(self.credentials, pygit2.Keypair):
                log.error(
                    'Unable to fetch SSH-based %s remote \'%s\'. '
                    'You may need to add ssh:// to the repo string or '
                    'libgit2 must be compiled with libssh2 to support '
                    'SSH authentication.', self.role, self.id,
                    exc_info=True
                )
            elif 'authentication required but no callback set' in exc_str:
                log.error(
                    '%s remote \'%s\' requires authentication, but no '
                    'authentication configured', self.role, self.id,
                    exc_info=True
                )
            else:
                log.error(
                    'Error occurred fetching %s remote \'%s\': %s',
                    self.role, self.id, exc,
                    exc_info=True
                )
            return False
        try:
            # pygit2.Remote.fetch() returns a dict in pygit2 < 0.21.0
            received_objects = fetch_results['received_objects']
        except (AttributeError, TypeError):
            # pygit2.Remote.fetch() returns a class instance in
            # pygit2 >= 0.21.0
            received_objects = fetch_results.received_objects
        if received_objects != 0:
            log.debug(
                '%s received %s objects for remote \'%s\'',
                self.role, received_objects, self.id
            )
        else:
            log.debug('%s remote \'%s\' is up-to-date', self.role, self.id)
        refs_post = self.repo.listall_references()
        cleaned = self.clean_stale_refs(local_refs=refs_post)
        return True \
            if (received_objects or refs_pre != refs_post or cleaned) \
            else None

    def file_list(self, tgt_env):
        '''
        Get file list for the target environment using pygit2
        '''
        def _traverse(tree, blobs, prefix):
            '''
            Traverse through a pygit2 Tree object recursively, accumulating all
            the file paths and symlink info in the "blobs" dict
            '''
            for entry in iter(tree):
                if entry.oid not in self.repo:
                    # Entry is a submodule, skip it
                    continue
                obj = self.repo[entry.oid]
                if isinstance(obj, pygit2.Blob):
                    repo_path = salt.utils.path.join(
                        prefix, entry.name, use_posixpath=True)
                    blobs.setdefault('files', []).append(repo_path)
                    if stat.S_ISLNK(tree[entry.name].filemode):
                        link_tgt = self.repo[tree[entry.name].oid].data
                        blobs.setdefault('symlinks', {})[repo_path] = link_tgt
                elif isinstance(obj, pygit2.Tree):
                    _traverse(
                        obj, blobs, salt.utils.path.join(
                            prefix, entry.name, use_posixpath=True)
                    )

        files = set()
        symlinks = {}
        tree = self.get_tree(tgt_env)
        if not tree:
            # Not found, return empty objects
            return files, symlinks
        if self.root(tgt_env):
            try:
                # This might need to be changed to account for a root that
                # spans more than one directory
                oid = tree[self.root(tgt_env)].oid
                tree = self.repo[oid]
            except KeyError:
                return files, symlinks
            if not isinstance(tree, pygit2.Tree):
                return files, symlinks
            relpath = lambda path: os.path.relpath(path, self.root(tgt_env))
        else:
            relpath = lambda path: path
        blobs = {}
        if len(tree):
            _traverse(tree, blobs, self.root(tgt_env))
        add_mountpoint = lambda path: salt.utils.path.join(
            self.mountpoint(tgt_env), path, use_posixpath=True)
        for repo_path in blobs.get('files', []):
            files.add(add_mountpoint(relpath(repo_path)))
        for repo_path, link_tgt in six.iteritems(blobs.get('symlinks', {})):
            symlinks[add_mountpoint(relpath(repo_path))] = link_tgt
        return files, symlinks

    def find_file(self, path, tgt_env):
        '''
        Find the specified file in the specified environment
        '''
        tree = self.get_tree(tgt_env)
        if not tree:
            # Branch/tag/SHA not found in repo
            return None, None, None
        blob = None
        mode = None
        depth = 0
        while True:
            depth += 1
            if depth > SYMLINK_RECURSE_DEPTH:
                blob = None
                break
            try:
                entry = tree[path]
                mode = entry.filemode
                if stat.S_ISLNK(mode):
                    # Path is a symlink. The blob data corresponding to this
                    # path's object ID will be the target of the symlink. Follow
                    # the symlink and set path to the location indicated
                    # in the blob data.
                    link_tgt = self.repo[entry.oid].data
                    path = salt.utils.path.join(
                        os.path.dirname(path), link_tgt, use_posixpath=True)
                else:
                    blob = self.repo[entry.oid]
                    if isinstance(blob, pygit2.Tree):
                        # Path is a directory, not a file.
                        blob = None
                    break
            except KeyError:
                blob = None
                break
        if isinstance(blob, pygit2.Blob):
            return blob, blob.hex, mode
        return None, None, None

    def get_tree_from_branch(self, ref):
        '''
        Return a pygit2.Tree object matching a head ref fetched into
        refs/remotes/origin/
        '''
        try:
            return self.repo.lookup_reference(
                'refs/remotes/origin/{0}'.format(ref)).get_object().tree
        except KeyError:
            return None

    def get_tree_from_tag(self, ref):
        '''
        Return a pygit2.Tree object matching a tag ref fetched into refs/tags/
        '''
        try:
            return self.repo.lookup_reference(
                'refs/tags/{0}'.format(ref)).get_object().tree
        except KeyError:
            return None

    def get_tree_from_sha(self, ref):
        '''
        Return a pygit2.Tree object matching a SHA
        '''
        try:
            return self.repo.revparse_single(ref).tree
        except (KeyError, TypeError, ValueError, AttributeError):
            return None

    def setup_callbacks(self):
        '''
        Assign attributes for pygit2 callbacks
        '''
        if PYGIT2_VERSION >= _LooseVersion('0.23.2'):
            self.remotecallbacks = pygit2.RemoteCallbacks(
                credentials=self.credentials)
            if not self.ssl_verify:
                # Override the certificate_check function with a lambda that
                # just returns True, thus skipping the cert check.
                self.remotecallbacks.certificate_check = \
                    lambda *args, **kwargs: True
        else:
            self.remotecallbacks = None
            if not self.ssl_verify:
                warnings.warn(
                    'pygit2 does not support disabling the SSL certificate '
                    'check in versions prior to 0.23.2 (installed: {0}). '
                    'Fetches for self-signed certificates will fail.'.format(
                        PYGIT2_VERSION
                    )
                )

    def verify_auth(self):
        '''
        Check the username and password/keypair info for validity. If valid,
        set a 'credentials' attribute consisting of the appropriate Pygit2
        credentials object. Return False if a required auth param is not
        present. Return True if the required auth parameters are present (or
        auth is not configured), otherwise failhard if there is a problem with
        authenticaion.
        '''
        self.credentials = None

        if os.path.isabs(self.url):
            # If the URL is an absolute file path, there is no authentication.
            return True
        elif not any(getattr(self, x, None) for x in AUTH_PARAMS):
            # Auth information not configured for this remote
            return True

        def _incomplete_auth(missing):
            '''
            Helper function to log errors about missing auth parameters
            '''
            log.critical(
                'Incomplete authentication information for %s remote '
                '\'%s\'. Missing parameters: %s',
                self.role, self.id, ', '.join(missing)
            )
            failhard(self.role)

        def _key_does_not_exist(key_type, path):
            '''
            Helper function to log errors about missing key file
            '''
            log.critical(
                'SSH %s (%s) for %s remote \'%s\' could not be found, path '
                'may be incorrect. Note that it may be necessary to clear '
                'git_pillar locks to proceed once this is resolved and the '
                'master has been started back up. A warning will be logged '
                'if this is the case, with instructions.',
                key_type, path, self.role, self.id
            )
            failhard(self.role)

        transport, _, address = self.url.partition('://')
        if not address:
            # Assume scp-like SSH syntax (user@domain.tld:relative/path.git)
            transport = 'ssh'
            address = self.url

        transport = transport.lower()

        if transport in ('git', 'file'):
            # These transports do not use auth
            return True

        elif 'ssh' in transport:
            required_params = ('pubkey', 'privkey')
            user = address.split('@')[0]
            if user == address:
                # No '@' sign == no user. This is a problem.
                log.critical(
                    'Keypair specified for %s remote \'%s\', but remote URL '
                    'is missing a username', self.role, self.id
                )
                failhard(self.role)

            self.user = user
            if all(bool(getattr(self, x, None)) for x in required_params):
                keypair_params = [getattr(self, x, None) for x in
                                  ('user', 'pubkey', 'privkey', 'passphrase')]
                # Check pubkey and privkey to make sure file exists
                for idx, key_type in ((1, 'pubkey'), (2, 'privkey')):
                    key_path = keypair_params[idx]
                    if key_path is not None:
                        try:
                            if not os.path.isfile(key_path):
                                _key_does_not_exist(key_type, key_path)
                        except TypeError:
                            _key_does_not_exist(key_type, key_path)
                self.credentials = pygit2.Keypair(*keypair_params)
                return True
            else:
                missing_auth = [x for x in required_params
                                if not bool(getattr(self, x, None))]
                _incomplete_auth(missing_auth)

        elif 'http' in transport:
            required_params = ('user', 'password')
            password_ok = all(
                bool(getattr(self, x, None)) for x in required_params
            )
            no_password_auth = not any(
                bool(getattr(self, x, None)) for x in required_params
            )
            if no_password_auth:
                # No auth params were passed, assuming this is unauthenticated
                # http(s).
                return True
            if password_ok:
                if transport == 'http' and not self.insecure_auth:
                    log.critical(
                        'Invalid configuration for %s remote \'%s\'. '
                        'Authentication is disabled by default on http '
                        'remotes. Either set %s_insecure_auth to True in the '
                        'master configuration file, set a per-remote config '
                        'option named \'insecure_auth\' to True, or use https '
                        'or ssh-based authentication.',
                        self.role, self.id, self.role
                    )
                    failhard(self.role)
                self.credentials = pygit2.UserPass(self.user, self.password)
                return True
            else:
                missing_auth = [x for x in required_params
                                if not bool(getattr(self, x, None))]
                _incomplete_auth(missing_auth)
        else:
            log.critical(
                'Invalid configuration for %s remote \'%s\'. Unsupported '
                'transport \'%s\'.', self.role, self.id, transport
            )
            failhard(self.role)

    def write_file(self, blob, dest):
        '''
        Using the blob object, write the file to the destination path
        '''
        with salt.utils.files.fopen(dest, 'wb+') as fp_:
            fp_.write(blob.data)


GIT_PROVIDERS = {
    'pygit2': Pygit2,
    'gitpython': GitPython,
}


class GitBase(object):
    '''
    Base class for gitfs/git_pillar
    '''
    def __init__(self, opts, remotes=None, per_remote_overrides=(),
                 per_remote_only=PER_REMOTE_ONLY, global_only=GLOBAL_ONLY,
                 git_providers=None, cache_root=None, init_remotes=True):
        '''
        IMPORTANT: If specifying a cache_root, understand that this is also
        where the remotes will be cloned. A non-default cache_root is only
        really designed right now for winrepo, as its repos need to be checked
        out into the winrepo locations and not within the cachedir.

        As of the 2018.3 release cycle, the classes used to interface with
        Pygit2 and GitPython can be overridden by passing the git_providers
        argument when spawning a class instance. This allows for one to write
        classes which inherit from salt.utils.gitfs.Pygit2 or
        salt.utils.gitfs.GitPython, and then direct one of the GitBase
        subclasses (GitFS, GitPillar, WinRepo) to use the custom class. For
        example:

        .. code-block:: Python

            import salt.utils.gitfs
            from salt.fileserver.gitfs import PER_REMOTE_OVERRIDES, PER_REMOTE_ONLY

            class CustomPygit2(salt.utils.gitfs.Pygit2):
                def fetch_remotes(self):
                    ...
                    Alternate fetch behavior here
                    ...

            git_providers = {
                'pygit2': CustomPygit2,
                'gitpython': salt.utils.gitfs.GitPython,
            }

            gitfs = salt.utils.gitfs.GitFS(
                __opts__,
                __opts__['gitfs_remotes'],
                per_remote_overrides=PER_REMOTE_OVERRIDES,
                per_remote_only=PER_REMOTE_ONLY,
                git_providers=git_providers)

            gitfs.fetch_remotes()
        '''
        self.opts = opts
        self.git_providers = git_providers if git_providers is not None \
            else GIT_PROVIDERS
        self.verify_provider()
        if cache_root is not None:
            self.cache_root = self.remote_root = cache_root
        else:
            self.cache_root = salt.utils.path.join(self.opts['cachedir'],
                                                   self.role)
            self.remote_root = salt.utils.path.join(self.cache_root, 'remotes')
        self.env_cache = salt.utils.path.join(self.cache_root, 'envs.p')
        self.hash_cachedir = salt.utils.path.join(self.cache_root, 'hash')
        self.file_list_cachedir = salt.utils.path.join(
            self.opts['cachedir'], 'file_lists', self.role)
        if init_remotes:
            self.init_remotes(
                remotes if remotes is not None else [],
                per_remote_overrides,
                per_remote_only,
                global_only)

    def init_remotes(self, remotes, per_remote_overrides=(),
                     per_remote_only=PER_REMOTE_ONLY,
                     global_only=GLOBAL_ONLY):
        '''
        Initialize remotes
        '''
        # The global versions of the auth params (gitfs_user,
        # gitfs_password, etc.) default to empty strings. If any of them
        # are defined and the provider is not one that supports auth, then
        # error out and do not proceed.
        override_params = copy.deepcopy(per_remote_overrides)
        global_auth_params = [
            '{0}_{1}'.format(self.role, x) for x in AUTH_PARAMS
            if self.opts['{0}_{1}'.format(self.role, x)]
        ]
        if self.provider in AUTH_PROVIDERS:
            override_params += AUTH_PARAMS
        elif global_auth_params:
            msg = (
                '{0} authentication was configured, but the \'{1}\' '
                '{0}_provider does not support authentication. The '
                'providers for which authentication is supported in {0} '
                'are: {2}.'.format(
                    self.role, self.provider, ', '.join(AUTH_PROVIDERS)
                )
            )
            if self.role == 'gitfs':
                msg += (
                    ' See the GitFS Walkthrough in the Salt documentation '
                    'for further information.'
                )
            log.critical(msg)
            failhard(self.role)

        per_remote_defaults = {}
        global_values = set(override_params)
        global_values.update(set(global_only))
        for param in global_values:
            key = '{0}_{1}'.format(self.role, param)
            if key not in self.opts:
                log.critical(
                    'Key \'%s\' not present in global configuration. This is '
                    'a bug, please report it.', key
                )
                failhard(self.role)
            per_remote_defaults[param] = enforce_types(key, self.opts[key])

        self.remotes = []
        for remote in remotes:
            repo_obj = self.git_providers[self.provider](
                self.opts,
                remote,
                per_remote_defaults,
                per_remote_only,
                override_params,
                self.cache_root,
                self.role
            )
            if hasattr(repo_obj, 'repo'):
                # Sanity check and assign the credential parameter
                repo_obj.verify_auth()
                repo_obj.setup_callbacks()
                if self.opts['__role'] == 'minion' and repo_obj.new:
                    # Perform initial fetch on masterless minion
                    repo_obj.fetch()

                # Reverse map to be used when running envs() to detect the
                # available envs.
                repo_obj.saltenv_revmap = {}

                for saltenv, saltenv_conf in six.iteritems(repo_obj.saltenv):
                    if 'ref' in saltenv_conf:
                        ref = saltenv_conf['ref']
                        repo_obj.saltenv_revmap.setdefault(
                            ref, []).append(saltenv)

                        if saltenv == 'base':
                            # Remove redundant 'ref' config for base saltenv
                            repo_obj.saltenv[saltenv].pop('ref')
                            if ref != repo_obj.base:
                                log.warning(
                                    'The \'base\' environment has been '
                                    'defined in the \'saltenv\' param for %s '
                                    'remote %s and will override the '
                                    'branch/tag specified by %s_base (or a '
                                    'per-remote \'base\' parameter).',
                                    self.role, repo_obj.id, self.role
                                )
                                # Rewrite 'base' config param
                                repo_obj.base = ref

                # Build list of all envs defined by ref mappings in the
                # per-remote 'saltenv' param. We won't add any matching envs
                # from the global saltenv map to the revmap.
                all_envs = []
                for env_names in six.itervalues(repo_obj.saltenv_revmap):
                    all_envs.extend(env_names)

                # Add the global saltenv map to the reverse map, skipping envs
                # explicitly mapped in the per-remote 'saltenv' param.
                for key, conf in six.iteritems(repo_obj.global_saltenv):
                    if key not in all_envs and 'ref' in conf:
                        repo_obj.saltenv_revmap.setdefault(
                            conf['ref'], []).append(key)

                self.remotes.append(repo_obj)

        # Don't allow collisions in cachedir naming
        cachedir_map = {}
        for repo in self.remotes:
            cachedir_map.setdefault(repo.cachedir, []).append(repo.id)

        collisions = [x for x in cachedir_map if len(cachedir_map[x]) > 1]
        if collisions:
            for dirname in collisions:
                log.critical(
                    'The following %s remotes have conflicting cachedirs: '
                    '%s. Resolve this using a per-remote parameter called '
                    '\'name\'.', self.role, ', '.join(cachedir_map[dirname])
                )
                failhard(self.role)

        if any(x.new for x in self.remotes):
            self.write_remote_map()

    def clear_old_remotes(self):
        '''
        Remove cache directories for remotes no longer configured
        '''
        try:
            cachedir_ls = os.listdir(self.cache_root)
        except OSError:
            cachedir_ls = []
        # Remove actively-used remotes from list
        for repo in self.remotes:
            try:
                cachedir_ls.remove(repo.cachedir_basename)
            except ValueError:
                pass
        to_remove = []
        for item in cachedir_ls:
            if item in ('hash', 'refs'):
                continue
            path = salt.utils.path.join(self.cache_root, item)
            if os.path.isdir(path):
                to_remove.append(path)
        failed = []
        if to_remove:
            for rdir in to_remove:
                try:
                    shutil.rmtree(rdir)
                except OSError as exc:
                    log.error(
                        'Unable to remove old %s remote cachedir %s: %s',
                        self.role, rdir, exc
                    )
                    failed.append(rdir)
                else:
                    log.debug('%s removed old cachedir %s', self.role, rdir)
        for fdir in failed:
            to_remove.remove(fdir)
        ret = bool(to_remove)
        if ret:
            self.write_remote_map()
        return ret

    def clear_cache(self):
        '''
        Completely clear cache
        '''
        errors = []
        for rdir in (self.cache_root, self.file_list_cachedir):
            if os.path.exists(rdir):
                try:
                    shutil.rmtree(rdir)
                except OSError as exc:
                    errors.append(
                        'Unable to delete {0}: {1}'.format(rdir, exc)
                    )
        return errors

    def clear_lock(self, remote=None, lock_type='update'):
        '''
        Clear update.lk for all remotes
        '''
        cleared = []
        errors = []
        for repo in self.remotes:
            if remote:
                # Specific remote URL/pattern was passed, ensure that the URL
                # matches or else skip this one
                try:
                    if not fnmatch.fnmatch(repo.url, remote):
                        continue
                except TypeError:
                    # remote was non-string, try again
                    if not fnmatch.fnmatch(repo.url, six.text_type(remote)):
                        continue
            success, failed = repo.clear_lock(lock_type=lock_type)
            cleared.extend(success)
            errors.extend(failed)
        return cleared, errors

    def fetch_remotes(self, remotes=None):
        '''
        Fetch all remotes and return a boolean to let the calling function know
        whether or not any remotes were updated in the process of fetching
        '''
        if remotes is None:
            remotes = []
        elif not isinstance(remotes, list):
            log.error(
                'Invalid \'remotes\' argument (%s) for fetch_remotes. '
                'Must be a list of strings', remotes
            )
            remotes = []

        changed = False
        for repo in self.remotes:
            name = getattr(repo, 'name', None)
            if not remotes or (repo.id, name) in remotes:
                try:
                    if repo.fetch():
                        # We can't just use the return value from repo.fetch()
                        # because the data could still have changed if old
                        # remotes were cleared above. Additionally, we're
                        # running this in a loop and later remotes without
                        # changes would override this value and make it
                        # incorrect.
                        changed = True
                except Exception as exc:
                    log.error(
                        'Exception caught while fetching %s remote \'%s\': %s',
                        self.role, repo.id, exc,
                        exc_info=True
                    )
        return changed

    def lock(self, remote=None):
        '''
        Place an update.lk
        '''
        locked = []
        errors = []
        for repo in self.remotes:
            if remote:
                # Specific remote URL/pattern was passed, ensure that the URL
                # matches or else skip this one
                try:
                    if not fnmatch.fnmatch(repo.url, remote):
                        continue
                except TypeError:
                    # remote was non-string, try again
                    if not fnmatch.fnmatch(repo.url, six.text_type(remote)):
                        continue
            success, failed = repo.lock()
            locked.extend(success)
            errors.extend(failed)
        return locked, errors

    def update(self, remotes=None):
        '''
        .. versionchanged:: 2018.3.0
            The remotes argument was added. This being a list of remote URLs,
            it will only update matching remotes. This actually matches on
            repo.id

        Execute a git fetch on all of the repos and perform maintenance on the
        fileserver cache.
        '''
        # data for the fileserver event
        data = {'changed': False,
                'backend': 'gitfs'}

        data['changed'] = self.clear_old_remotes()
        if self.fetch_remotes(remotes=remotes):
            data['changed'] = True

        # A masterless minion will need a new env cache file even if no changes
        # were fetched.
        refresh_env_cache = self.opts['__role'] == 'minion'

        if data['changed'] is True or not os.path.isfile(self.env_cache):
            env_cachedir = os.path.dirname(self.env_cache)
            if not os.path.exists(env_cachedir):
                os.makedirs(env_cachedir)
            refresh_env_cache = True

        if refresh_env_cache:
            new_envs = self.envs(ignore_cache=True)
            serial = salt.payload.Serial(self.opts)
            with salt.utils.files.fopen(self.env_cache, 'wb+') as fp_:
                fp_.write(serial.dumps(new_envs))
                log.trace('Wrote env cache data to %s', self.env_cache)

        # if there is a change, fire an event
        if self.opts.get('fileserver_events', False):
            event = salt.utils.event.get_event(
                    'master',
                    self.opts['sock_dir'],
                    self.opts['transport'],
                    opts=self.opts,
                    listen=False)
            event.fire_event(
                data,
                tagify(['gitfs', 'update'], prefix='fileserver')
            )
        try:
            salt.fileserver.reap_fileserver_cache_dir(
                self.hash_cachedir,
                self.find_file
            )
        except (OSError, IOError):
            # Hash file won't exist if no files have yet been served up
            pass

    def update_intervals(self):
        '''
        Returns a dictionary mapping remote IDs to their intervals, designed to
        be used for variable update intervals in salt.master.FileserverUpdate.

        A remote's ID is defined here as a tuple of the GitPython/Pygit2
        object's "id" and "name" attributes, with None being assumed as the
        "name" value if the attribute is not present.
        '''
        return {(repo.id, getattr(repo, 'name', None)): repo.update_interval
                for repo in self.remotes}

    def verify_provider(self):
        '''
        Determine which provider to use
        '''
        if 'verified_{0}_provider'.format(self.role) in self.opts:
            self.provider = self.opts['verified_{0}_provider'.format(self.role)]
        else:
            desired_provider = self.opts.get('{0}_provider'.format(self.role))
            if not desired_provider:
                if self.verify_pygit2(quiet=True):
                    self.provider = 'pygit2'
                elif self.verify_gitpython(quiet=True):
                    self.provider = 'gitpython'
            else:
                # Ensure non-lowercase providers work
                try:
                    desired_provider = desired_provider.lower()
                except AttributeError:
                    # Should only happen if someone does something silly like
                    # set the provider to a numeric value.
                    desired_provider = six.text_type(desired_provider).lower()
                if desired_provider not in self.git_providers:
                    log.critical(
                        'Invalid %s_provider \'%s\'. Valid choices are: %s',
                        self.role,
                        desired_provider,
                        ', '.join(self.git_providers)
                    )
                    failhard(self.role)
                elif desired_provider == 'pygit2' and self.verify_pygit2():
                    self.provider = 'pygit2'
                elif desired_provider == 'gitpython' and self.verify_gitpython():
                    self.provider = 'gitpython'
        if not hasattr(self, 'provider'):
            log.critical(
                'No suitable %s provider module is installed.', self.role
            )
            failhard(self.role)

    def verify_gitpython(self, quiet=False):
        '''
        Check if GitPython is available and at a compatible version (>= 0.3.0)
        '''
        def _recommend():
            if PYGIT2_VERSION and 'pygit2' in self.git_providers:
                log.error(_RECOMMEND_PYGIT2, self.role, self.role)

        if not GITPYTHON_VERSION:
            if not quiet:
                log.error(
                    '%s is configured but could not be loaded, is GitPython '
                    'installed?', self.role
                )
                _recommend()
            return False
        elif 'gitpython' not in self.git_providers:
            return False

        errors = []
        if GITPYTHON_VERSION < GITPYTHON_MINVER:
            errors.append(
                '{0} is configured, but the GitPython version is earlier than '
                '{1}. Version {2} detected.'.format(
                    self.role,
                    GITPYTHON_MINVER,
                    GITPYTHON_VERSION
                )
            )
        if not salt.utils.path.which('git'):
            errors.append(
                'The git command line utility is required when using the '
                '\'gitpython\' {0}_provider.'.format(self.role)
            )

        if errors:
            for error in errors:
                log.error(error)
            if not quiet:
                _recommend()
            return False

        self.opts['verified_{0}_provider'.format(self.role)] = 'gitpython'
        log.debug('gitpython %s_provider enabled', self.role)
        return True

    def verify_pygit2(self, quiet=False):
        '''
        Check if pygit2/libgit2 are available and at a compatible version.
        Pygit2 must be at least 0.20.3 and libgit2 must be at least 0.20.0.
        '''
        def _recommend():
            if GITPYTHON_VERSION and 'gitpython' in self.git_providers:
                log.error(_RECOMMEND_GITPYTHON, self.role, self.role)

        if not PYGIT2_VERSION:
            if not quiet:
                log.error(
                    '%s is configured but could not be loaded, are pygit2 '
                    'and libgit2 installed?', self.role
                )
                _recommend()
            return False
        elif 'pygit2' not in self.git_providers:
            return False

        errors = []
        if PYGIT2_VERSION < PYGIT2_MINVER:
            errors.append(
                '{0} is configured, but the pygit2 version is earlier than '
                '{1}. Version {2} detected.'.format(
                    self.role,
                    PYGIT2_MINVER,
                    PYGIT2_VERSION
                )
            )
        if LIBGIT2_VERSION < LIBGIT2_MINVER:
            errors.append(
                '{0} is configured, but the libgit2 version is earlier than '
                '{1}. Version {2} detected.'.format(
                    self.role,
                    LIBGIT2_MINVER,
                    LIBGIT2_VERSION
                )
            )
        if not salt.utils.path.which('git'):
            errors.append(
                'The git command line utility is required when using the '
                '\'pygit2\' {0}_provider.'.format(self.role)
            )

        if errors:
            for error in errors:
                log.error(error)
            if not quiet:
                _recommend()
            return False

        self.opts['verified_{0}_provider'.format(self.role)] = 'pygit2'
        log.debug('pygit2 %s_provider enabled', self.role)
        return True

    def write_remote_map(self):
        '''
        Write the remote_map.txt
        '''
        remote_map = salt.utils.path.join(self.cache_root, 'remote_map.txt')
        try:
            with salt.utils.files.fopen(remote_map, 'w+') as fp_:
                timestamp = \
                    datetime.now().strftime('%d %b %Y %H:%M:%S.%f')
                fp_.write(
                    '# {0}_remote map as of {1}\n'.format(
                        self.role,
                        timestamp
                    )
                )
                for repo in self.remotes:
                    fp_.write(
                        salt.utils.stringutils.to_str(
                            '{0} = {1}\n'.format(
                                repo.cachedir_basename,
                                repo.id
                            )
                        )
                    )
        except OSError:
            pass
        else:
            log.info('Wrote new %s remote map to %s', self.role, remote_map)

    def do_checkout(self, repo):
        '''
        Common code for git_pillar/winrepo to handle locking and checking out
        of a repo.
        '''
        time_start = time.time()
        while time.time() - time_start <= 5:
            try:
                return repo.checkout()
            except GitLockError as exc:
                if exc.errno == errno.EEXIST:
                    time.sleep(0.1)
                    continue
                else:
                    log.error(
                        'Error %d encountered while obtaining checkout '
                        'lock for %s remote \'%s\': %s',
                        exc.errno,
                        repo.role,
                        repo.id,
                        exc,
                        exc_info=True
                    )
                    break
        else:
            log.error(
                'Timed out waiting for checkout lock to be released for '
                '%s remote \'%s\'. If this error persists, run \'salt-run '
                'cache.clear_git_lock %s type=checkout\' to clear it.',
                self.role, repo.id, self.role
            )
        return None


class GitFS(GitBase):
    '''
    Functionality specific to the git fileserver backend
    '''
    role = 'gitfs'
    instance_map = weakref.WeakKeyDictionary()

    def __new__(cls, opts, remotes=None, per_remote_overrides=(),
                per_remote_only=PER_REMOTE_ONLY, git_providers=None,
                cache_root=None, init_remotes=True):
        '''
        If we are not initializing remotes (such as in cases where we just want
        to load the config so that we can run clear_cache), then just return a
        new __init__'ed object. Otherwise, check the instance map and re-use an
        instance if one exists for the current process. Weak references are
        used to ensure that we garbage collect instances for threads which have
        exited.
        '''
        # No need to get the ioloop reference if we're not initializing remotes
        io_loop = tornado.ioloop.IOLoop.current() if init_remotes else None
        if not init_remotes or io_loop not in cls.instance_map:
            # We only evaluate the second condition in this if statement if
            # we're initializing remotes, so we won't get here unless io_loop
            # is something other than None.
            obj = object.__new__(cls)
            super(GitFS, obj).__init__(
                opts,
                remotes if remotes is not None else [],
                per_remote_overrides=per_remote_overrides,
                per_remote_only=per_remote_only,
                git_providers=git_providers if git_providers is not None
                    else GIT_PROVIDERS,
                cache_root=cache_root,
                init_remotes=init_remotes)
            if not init_remotes:
                log.debug('Created gitfs object with uninitialized remotes')
            else:
                log.debug('Created gitfs object for process %s', os.getpid())
                # Add to the instance map so we can re-use later
                cls.instance_map[io_loop] = obj
            return obj
        log.debug('Re-using gitfs object for process %s', os.getpid())
        return cls.instance_map[io_loop]

    def __init__(self, opts, remotes, per_remote_overrides=(),  # pylint: disable=super-init-not-called
                 per_remote_only=PER_REMOTE_ONLY, git_providers=None,
                 cache_root=None, init_remotes=True):
        # Initialization happens above in __new__(), so don't do anything here
        pass

    def dir_list(self, load):
        '''
        Return a list of all directories on the master
        '''
        return self._file_lists(load, 'dirs')

    def envs(self, ignore_cache=False):
        '''
        Return a list of refs that can be used as environments
        '''
        if not ignore_cache:
            cache_match = salt.fileserver.check_env_cache(
                self.opts,
                self.env_cache
            )
            if cache_match is not None:
                return cache_match
        ret = set()
        for repo in self.remotes:
            repo_envs = repo.envs()
            for env_list in six.itervalues(repo.saltenv_revmap):
                repo_envs.update(env_list)
            ret.update([x for x in repo_envs if repo.env_is_exposed(x)])
        return sorted(ret)

    def find_file(self, path, tgt_env='base', **kwargs):  # pylint: disable=W0613
        '''
        Find the first file to match the path and ref, read the file out of git
        and send the path to the newly cached file
        '''
        fnd = {'path': '',
               'rel': ''}
        if os.path.isabs(path) or \
                (not salt.utils.stringutils.is_hex(tgt_env) and tgt_env not in self.envs()):
            return fnd

        dest = salt.utils.path.join(self.cache_root, 'refs', tgt_env, path)
        hashes_glob = salt.utils.path.join(self.hash_cachedir,
                                           tgt_env,
                                           '{0}.hash.*'.format(path))
        blobshadest = salt.utils.path.join(self.hash_cachedir,
                                           tgt_env,
                                           '{0}.hash.blob_sha1'.format(path))
        lk_fn = salt.utils.path.join(self.hash_cachedir,
                                     tgt_env,
                                     '{0}.lk'.format(path))
        destdir = os.path.dirname(dest)
        hashdir = os.path.dirname(blobshadest)
        if not os.path.isdir(destdir):
            try:
                os.makedirs(destdir)
            except OSError:
                # Path exists and is a file, remove it and retry
                os.remove(destdir)
                os.makedirs(destdir)
        if not os.path.isdir(hashdir):
            try:
                os.makedirs(hashdir)
            except OSError:
                # Path exists and is a file, remove it and retry
                os.remove(hashdir)
                os.makedirs(hashdir)

        for repo in self.remotes:
            if repo.mountpoint(tgt_env) \
                    and not path.startswith(repo.mountpoint(tgt_env) + os.sep):
                continue
            repo_path = path[len(repo.mountpoint(tgt_env)):].lstrip(os.sep)
            if repo.root(tgt_env):
                repo_path = salt.utils.path.join(repo.root(tgt_env), repo_path)

            blob, blob_hexsha, blob_mode = repo.find_file(repo_path, tgt_env)
            if blob is None:
                continue

            def _add_file_stat(fnd, mode):
                '''
                Add a the mode to the return dict. In other fileserver backends
                we stat the file to get its mode, and add the stat result
                (passed through list() for better serialization) to the 'stat'
                key in the return dict. However, since we aren't using the
                stat result for anything but the mode at this time, we can
                avoid unnecessary work by just manually creating the list and
                not running an os.stat() on all files in the repo.
                '''
                if mode is not None:
                    fnd['stat'] = [mode]
                return fnd

            salt.fileserver.wait_lock(lk_fn, dest)
            try:
                with salt.utils.files.fopen(blobshadest, 'r') as fp_:
                    sha = salt.utils.stringutils.to_unicode(fp_.read())
                    if sha == blob_hexsha:
                        fnd['rel'] = path
                        fnd['path'] = dest
                        return _add_file_stat(fnd, blob_mode)
            except IOError as exc:
                if exc.errno != errno.ENOENT:
                    raise exc

            with salt.utils.files.fopen(lk_fn, 'w'):
                pass

            for filename in glob.glob(hashes_glob):
                try:
                    os.remove(filename)
                except Exception:
                    pass
            # Write contents of file to their destination in the FS cache
            repo.write_file(blob, dest)
            with salt.utils.files.fopen(blobshadest, 'w+') as fp_:
                fp_.write(blob_hexsha)
            try:
                os.remove(lk_fn)
            except OSError:
                pass
            fnd['rel'] = path
            fnd['path'] = dest
            return _add_file_stat(fnd, blob_mode)

        # No matching file was found in tgt_env. Return a dict with empty paths
        # so the calling function knows the file could not be found.
        return fnd

    def serve_file(self, load, fnd):
        '''
        Return a chunk from a file based on the data received
        '''
        if 'env' in load:
            # "env" is not supported; Use "saltenv".
            load.pop('env')

        ret = {'data': '',
               'dest': ''}
        required_load_keys = set(['path', 'loc', 'saltenv'])
        if not all(x in load for x in required_load_keys):
            log.debug(
                'Not all of the required keys present in payload. Missing: %s',
                ', '.join(required_load_keys.difference(load))
            )
            return ret
        if not fnd['path']:
            return ret
        ret['dest'] = fnd['rel']
        gzip = load.get('gzip', None)
        fpath = os.path.normpath(fnd['path'])
        with salt.utils.files.fopen(fpath, 'rb') as fp_:
            fp_.seek(load['loc'])
            data = fp_.read(self.opts['file_buffer_size'])
            if data and six.PY3 and not salt.utils.files.is_binary(fpath):
                data = data.decode(__salt_system_encoding__)
            if gzip and data:
                data = salt.utils.gzip_util.compress(data, gzip)
                ret['gzip'] = gzip
            ret['data'] = data
        return ret

    def file_hash(self, load, fnd):
        '''
        Return a file hash, the hash type is set in the master config file
        '''
        if 'env' in load:
            # "env" is not supported; Use "saltenv".
            load.pop('env')

        if not all(x in load for x in ('path', 'saltenv')):
            return '', None
        ret = {'hash_type': self.opts['hash_type']}
        relpath = fnd['rel']
        path = fnd['path']
        hashdest = salt.utils.path.join(self.hash_cachedir,
                                        load['saltenv'],
                                        '{0}.hash.{1}'.format(relpath,
                                                              self.opts['hash_type']))
        try:
            with salt.utils.files.fopen(hashdest, 'rb') as fp_:
                ret['hsum'] = fp_.read()
            return ret
        except IOError as exc:
            if exc.errno != errno.ENOENT:
                raise exc

        try:
            os.makedirs(os.path.dirname(hashdest))
        except OSError as exc:
            if exc.errno != errno.EEXIST:
                raise exc

        ret['hsum'] = salt.utils.hashutils.get_hash(path, self.opts['hash_type'])
        with salt.utils.files.fopen(hashdest, 'w+') as fp_:
            fp_.write(ret['hsum'])
        return ret

    def _file_lists(self, load, form):
        '''
        Return a dict containing the file lists for files and dirs
        '''
        if 'env' in load:
            # "env" is not supported; Use "saltenv".
            load.pop('env')

        if not os.path.isdir(self.file_list_cachedir):
            try:
                os.makedirs(self.file_list_cachedir)
            except os.error:
                log.error('Unable to make cachedir %s', self.file_list_cachedir)
                return []
        list_cache = salt.utils.path.join(
            self.file_list_cachedir,
            '{0}.p'.format(load['saltenv'].replace(os.path.sep, '_|-'))
        )
        w_lock = salt.utils.path.join(
            self.file_list_cachedir,
            '.{0}.w'.format(load['saltenv'].replace(os.path.sep, '_|-'))
        )
        cache_match, refresh_cache, save_cache = \
            salt.fileserver.check_file_list_cache(
                self.opts, form, list_cache, w_lock
            )
        if cache_match is not None:
            return cache_match
        if refresh_cache:
            ret = {'files': set(), 'symlinks': {}, 'dirs': set()}
            if salt.utils.stringutils.is_hex(load['saltenv']) \
                    or load['saltenv'] in self.envs():
                for repo in self.remotes:
                    repo_files, repo_symlinks = repo.file_list(load['saltenv'])
                    ret['files'].update(repo_files)
                    ret['symlinks'].update(repo_symlinks)
                    ret['dirs'].update(repo.dir_list(load['saltenv']))
            ret['files'] = sorted(ret['files'])
            ret['dirs'] = sorted(ret['dirs'])

            if save_cache:
                salt.fileserver.write_file_list_cache(
                    self.opts, ret, list_cache, w_lock
                )
            # NOTE: symlinks are organized in a dict instead of a list, however
            # the 'symlinks' key will be defined above so it will never get to
            # the default value in the call to ret.get() below.
            return ret.get(form, [])
        # Shouldn't get here, but if we do, this prevents a TypeError
        return {} if form == 'symlinks' else []

    def file_list(self, load):
        '''
        Return a list of all files on the file server in a specified
        environment
        '''
        return self._file_lists(load, 'files')

    def file_list_emptydirs(self, load):  # pylint: disable=W0613
        '''
        Return a list of all empty directories on the master
        '''
        # Cannot have empty dirs in git
        return []

    def symlink_list(self, load):
        '''
        Return a dict of all symlinks based on a given path in the repo
        '''
        if 'env' in load:
            # "env" is not supported; Use "saltenv".
            load.pop('env')

        if not salt.utils.stringutils.is_hex(load['saltenv']) \
                and load['saltenv'] not in self.envs():
            return {}
        if 'prefix' in load:
            prefix = load['prefix'].strip('/')
        else:
            prefix = ''
        symlinks = self._file_lists(load, 'symlinks')
        return dict([(key, val)
                     for key, val in six.iteritems(symlinks)
                     if key.startswith(prefix)])


class GitPillar(GitBase):
    '''
    Functionality specific to the git external pillar
    '''
    role = 'git_pillar'

    def checkout(self):
        '''
        Checkout the targeted branches/tags from the git_pillar remotes
        '''
        self.pillar_dirs = OrderedDict()
        self.pillar_linked_dirs = []
        for repo in self.remotes:
            cachedir = self.do_checkout(repo)
            if cachedir is not None:
                # Figure out which environment this remote should be assigned
                if repo.env:
                    env = repo.env
                else:
                    env = 'base' if repo.branch == repo.base else repo.get_checkout_target()
                if repo._mountpoint:
                    if self.link_mountpoint(repo):
                        self.pillar_dirs[repo.linkdir] = env
                        self.pillar_linked_dirs.append(repo.linkdir)
                else:
                    self.pillar_dirs[cachedir] = env

    def link_mountpoint(self, repo):
        '''
        Ensure that the mountpoint is present in the correct location and
        points at the correct path
        '''
        lcachelink = salt.utils.path.join(repo.linkdir, repo._mountpoint)
        wipe_linkdir = False
        create_link = False
        try:
            with repo.gen_lock(lock_type='mountpoint', timeout=10):
                walk_results = list(os.walk(repo.linkdir, followlinks=False))
                if walk_results != repo.linkdir_walk:
                    log.debug(
                        'Results of walking %s differ from expected results',
                        repo.linkdir
                    )
                    log.debug('Walk results: %s', walk_results)
                    log.debug('Expected results: %s', repo.linkdir_walk)
                    wipe_linkdir = True
                else:
                    if not all(not salt.utils.path.islink(x[0])
                               and os.path.isdir(x[0])
                               for x in walk_results[:-1]):
                        log.debug(
                            'Linkdir parents of %s are not all directories',
                            lcachelink
                        )
                        wipe_linkdir = True
                    elif not salt.utils.path.islink(lcachelink):
                        wipe_linkdir = True
                    else:
                        try:
                            ldest = salt.utils.path.readlink(lcachelink)
                        except Exception:
                            log.debug(
                                'Failed to read destination of %s', lcachelink
                            )
                            wipe_linkdir = True
                        else:
                            if ldest != repo.cachedir:
                                log.debug(
                                    'Destination of %s (%s) does not match '
                                    'the expected value (%s)',
                                    lcachelink, ldest, repo.cachedir
                                )
                                # Since we know that the parent dirs of the
                                # link are set up properly, all we need to do
                                # is remove the symlink and let it be created
                                # below.
                                try:
                                    if salt.utils.platform.is_windows() \
                                            and not ldest.startswith('\\\\') \
                                            and os.path.isdir(ldest):
                                        # On Windows, symlinks to directories
                                        # must be removed as if they were
                                        # themselves directories.
                                        shutil.rmtree(lcachelink)
                                    else:
                                        os.remove(lcachelink)
                                except Exception as exc:
                                    log.exception(
                                        'Failed to remove existing git_pillar '
                                        'mountpoint link %s: %s',
                                        lcachelink, exc.__str__()
                                    )
                                wipe_linkdir = False
                                create_link = True

                if wipe_linkdir:
                    # Wiping implies that we need to create the link
                    create_link = True
                    try:
                        shutil.rmtree(repo.linkdir)
                    except OSError:
                        pass
                    try:
                        ldirname = os.path.dirname(lcachelink)
                        os.makedirs(ldirname)
                        log.debug('Successfully made linkdir parent %s', ldirname)
                    except OSError as exc:
                        log.error(
                            'Failed to os.makedirs() linkdir parent %s: %s',
                            ldirname, exc.__str__()
                        )
                        return False

                if create_link:
                    try:
                        os.symlink(repo.cachedir, lcachelink)
                        log.debug(
                            'Successfully linked %s to cachedir %s',
                            lcachelink, repo.cachedir
                        )
                        return True
                    except OSError as exc:
                        log.error(
                            'Failed to create symlink to %s at path %s: %s',
                            repo.cachedir, lcachelink, exc.__str__()
                        )
                        return False
        except GitLockError:
            log.error(
                'Timed out setting mountpoint lock for %s remote \'%s\'. If '
                'this error persists, it may be because an earlier %s '
                'checkout was interrupted. The lock can be cleared by running '
                '\'salt-run cache.clear_git_lock %s type=mountpoint\', or by '
                'manually removing %s.',
                self.role, repo.id, self.role, self.role,
                repo._get_lock_file(lock_type='mountpoint')
            )
            return False
        return True


class WinRepo(GitBase):
    '''
    Functionality specific to the winrepo runner
    '''
    role = 'winrepo'
    # Need to define this in case we try to reference it before checking
    # out the repos.
    winrepo_dirs = {}

    def checkout(self):
        '''
        Checkout the targeted branches/tags from the winrepo remotes
        '''
        self.winrepo_dirs = {}
        for repo in self.remotes:
            cachedir = self.do_checkout(repo)
            if cachedir is not None:
                self.winrepo_dirs[repo.id] = cachedir<|MERGE_RESOLUTION|>--- conflicted
+++ resolved
@@ -1610,21 +1610,7 @@
         else:
             # Repo cachedir exists, try to attach
             try:
-<<<<<<< HEAD
-                try:
-                    self.repo = pygit2.Repository(self.cachedir)
-                except GitError as exc:
-                    import pwd
-                    # https://github.com/libgit2/pygit2/issues/339
-                    # https://github.com/libgit2/libgit2/issues/2122
-                    if "Error stat'ing config file" not in six.text_type(exc):
-                        raise
-                    home = pwd.getpwnam(salt.utils.user.get_user()).pw_dir
-                    pygit2.settings.search_path[pygit2.GIT_CONFIG_LEVEL_GLOBAL] = home
-                    self.repo = pygit2.Repository(self.cachedir)
-=======
                 self.repo = pygit2.Repository(self.cachedir)
->>>>>>> 02238a7c
             except KeyError:
                 log.error(_INVALID_REPO, self.cachedir, self.url, self.role)
                 return new
