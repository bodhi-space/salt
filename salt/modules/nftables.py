--- conflicted
+++ resolved
@@ -793,9 +793,6 @@
     cmd = '{0} add rule {1} {2} {3} {4}'.\
           format(_nftables_cmd(), nft_family, table, chain, rule)
     out = __salt__['cmd.run'](cmd, python_shell=False)
-<<<<<<< HEAD
-    return not out
-=======
 
     if len(out) == 0:
         ret['result'] = True
@@ -805,7 +802,6 @@
         ret['comment'] = 'Failed to add rule "{0}" chain {1} in table {2} in family {3}.'.\
                          format(rule, chain, table, family)
     return ret
->>>>>>> c3105df6
 
 
 def insert(table='filter', chain=None, position=None, rule=None, family='ipv4'):
@@ -871,9 +867,6 @@
         cmd = '{0} insert rule {1} {2} {3} {4}'.\
                 format(_nftables_cmd(), nft_family, table, chain, rule)
     out = __salt__['cmd.run'](cmd, python_shell=False)
-<<<<<<< HEAD
-    return not out
-=======
 
     if len(out) == 0:
         ret['result'] = True
@@ -883,7 +876,6 @@
         ret['comment'] = 'Failed to add rule "{0}" chain {1} in table {2} in family {3}.'.\
                          format(rule, chain, table, family)
     return ret
->>>>>>> c3105df6
 
 
 def delete(table, chain=None, position=None, rule=None, family='ipv4'):
@@ -942,9 +934,6 @@
     cmd = '{0} delete rule {1} {2} {3} handle {4}'.\
           format(_nftables_cmd(), nft_family, table, chain, position)
     out = __salt__['cmd.run'](cmd, python_shell=False)
-<<<<<<< HEAD
-    return not out
-=======
 
     if len(out) == 0:
         ret['result'] = True
@@ -954,7 +943,6 @@
         ret['comment'] = 'Failed to delete rule "{0}" in chain {1}  table {2} in family {3}'.\
                          format(rule, chain, table, family)
     return ret
->>>>>>> c3105df6
 
 
 def flush(table='filter', chain='', family='ipv4'):
@@ -996,14 +984,10 @@
         comment = 'from table {0} in family {1}.'.\
                   format(table, family)
     out = __salt__['cmd.run'](cmd, python_shell=False)
-<<<<<<< HEAD
-    return not out
-=======
 
     if len(out) == 0:
         ret['result'] = True
         ret['comment'] = 'Flushed rules {0}'.format(comment)
     else:
         ret['comment'] = 'Failed to flush rules {0}'.format(comment)
-    return ret
->>>>>>> c3105df6
+    return ret