--- conflicted
+++ resolved
@@ -198,11 +198,7 @@
         return False
     avail_locales = __salt__['locale.list_avail']()
     locale_exists = next((True for x in avail_locales
-<<<<<<< HEAD
        if salt.utils.locales.normalize_locale(x.strip()) == normalized_locale), False)
-=======
-                          if _normalize_locale(x.strip()) == normalized_locale), False)
->>>>>>> 59f2a0c7
     return locale_exists
 
 
