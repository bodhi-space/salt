# -*- coding: utf-8 -*-
'''
Connection module for Amazon IAM

.. versionadded:: 2014.7.0

:configuration: This module accepts explicit iam credentials but can also utilize
    IAM roles assigned to the instance through Instance Profiles. Dynamic
    credentials are then automatically obtained from AWS API and no further
    configuration is necessary. More Information available at:

    .. code-block:: text

        http://docs.aws.amazon.com/AWSEC2/latest/UserGuide/iam-roles-for-amazon-ec2.html

    If IAM roles are not used you need to specify them either in a pillar or
    in the minion's config file:

    .. code-block:: yaml

        iam.keyid: GKTADJGHEIQSXMKKRBJ08H
        iam.key: askdjghsdfjkghWupUjasdflkdfklgjsdfjajkghs
        iam.region: us-east-1

    It's also possible to specify key, keyid and region via a profile, either
    as a passed in dict, or as a string to pull from pillars or minion config:

    .. code-block:: yaml

        myprofile:
            keyid: GKTADJGHEIQSXMKKRBJ08H
            key: askdjghsdfjkghWupUjasdflkdfklgjsdfjajkghs
            region: us-east-1

:depends: boto
'''
# keep lint from choking on _get_conn and _cache_id
#pylint: disable=E0602

# Import Python libs
from __future__ import absolute_import, print_function, unicode_literals
import logging
import time

# Import salt libs
from salt.ext import six
import salt.utils.compat
import salt.utils.json
import salt.utils.odict as odict
import salt.utils.versions

# Import third party libs
# pylint: disable=unused-import
from salt.ext.six.moves.urllib.parse import unquote as _unquote  # pylint: disable=no-name-in-module
try:
    import boto
    import boto.iam
    import boto3
    import botocore
    logging.getLogger('boto').setLevel(logging.CRITICAL)
    logging.getLogger('boto3').setLevel(logging.CRITICAL)
    HAS_BOTO = True
except ImportError:
    HAS_BOTO = False
# pylint: enable=unused-import

log = logging.getLogger(__name__)


def __virtual__():
    '''
    Only load if boto libraries exist.
    '''
    return salt.utils.versions.check_boto_reqs(
        check_boto3=False
    )


def __init__(opts):
    salt.utils.compat.pack_dunder(__name__)
    if HAS_BOTO:
        __utils__['boto.assign_funcs'](__name__, 'iam', pack=__salt__)


def instance_profile_exists(name, region=None, key=None, keyid=None,
                            profile=None):
    '''
    Check to see if an instance profile exists.

    CLI Example:

    .. code-block:: bash

        salt myminion boto_iam.instance_profile_exists myiprofile
    '''
    conn = _get_conn(region=region, key=key, keyid=keyid, profile=profile)

    try:
        # Boto weirdly returns an exception here if an instance profile doesn't
        # exist.
        conn.get_instance_profile(name)
        return True
    except boto.exception.BotoServerError:
        return False


def create_instance_profile(name, region=None, key=None, keyid=None,
                            profile=None):
    '''
    Create an instance profile.

    CLI Example:

    .. code-block:: bash

        salt myminion boto_iam.create_instance_profile myiprofile
    '''
    conn = _get_conn(region=region, key=key, keyid=keyid, profile=profile)

    if instance_profile_exists(name, region, key, keyid, profile):
        return True
    try:
        # This call returns an instance profile if successful and an exception
        # if not. It's annoying.
        conn.create_instance_profile(name)
        log.info('Created %s instance profile.', name)
    except boto.exception.BotoServerError as e:
        log.debug(e)
        log.error('Failed to create %s instance profile.', name)
        return False
    return True


def delete_instance_profile(name, region=None, key=None, keyid=None,
                            profile=None):
    '''
    Delete an instance profile.

    CLI Example:

    .. code-block:: bash

        salt myminion boto_iam.delete_instance_profile myiprofile
    '''
    conn = _get_conn(region=region, key=key, keyid=keyid, profile=profile)

    if not instance_profile_exists(name, region, key, keyid, profile):
        return True
    try:
        conn.delete_instance_profile(name)
        log.info('Deleted %s instance profile.', name)
    except boto.exception.BotoServerError as e:
        log.debug(e)
        log.error('Failed to delete %s instance profile.', name)
        return False
    return True


def role_exists(name, region=None, key=None, keyid=None, profile=None):
    '''
    Check to see if an IAM role exists.

    CLI Example:

    .. code-block:: bash

        salt myminion boto_iam.role_exists myirole
    '''
    conn = _get_conn(region=region, key=key, keyid=keyid, profile=profile)
    try:
        conn.get_role(name)
        return True
    except boto.exception.BotoServerError:
        return False


def describe_role(name, region=None, key=None, keyid=None, profile=None):
    '''
    Get information for a role.

    CLI Example:

    .. code-block:: bash

        salt myminion boto_iam.describe_role myirole
    '''
    conn = _get_conn(region=region, key=key, keyid=keyid, profile=profile)
    try:
        info = conn.get_role(name)
        if not info:
            return False
        role = info.get_role_response.get_role_result.role
        role['assume_role_policy_document'] = salt.utils.json.loads(_unquote(
            role.assume_role_policy_document
        ))
        # If Sid wasn't defined by the user, boto will still return a Sid in
        # each policy. To properly check idempotently, let's remove the Sid
        # from the return if it's not actually set.
        for policy_key, policy in role['assume_role_policy_document'].items():
            if policy_key == 'Statement':
                for val in policy:
                    if 'Sid' in val and not val['Sid']:
                        del val['Sid']
        return role
    except boto.exception.BotoServerError as e:
        log.debug(e)
        log.error('Failed to get %s information.', name)
        return False


def create_user(user_name, path=None, region=None, key=None, keyid=None,
                profile=None):
    '''
    Create a user.

    .. versionadded:: 2015.8.0

    CLI Example:

    .. code-block:: bash

        salt myminion boto_iam.create_user myuser
    '''
    if not path:
        path = '/'
    if get_user(user_name, region, key, keyid, profile):
        return True
    conn = _get_conn(region=region, key=key, keyid=keyid, profile=profile)
    try:
        conn.create_user(user_name, path)
        log.info('Created IAM user : %s.', user_name)
        return True
    except boto.exception.BotoServerError as e:
        log.debug(e)
        log.error('Failed to create IAM user %s.', user_name)
        return False


def get_all_access_keys(user_name, marker=None, max_items=None,
                        region=None, key=None, keyid=None, profile=None):
    '''
    Get all access keys from a user.

    .. versionadded:: 2015.8.0

    CLI Example:

    .. code-block:: bash

        salt myminion boto_iam.get_all_access_keys myuser
    '''
    conn = _get_conn(region=region, key=key, keyid=keyid, profile=profile)
    try:
        return conn.get_all_access_keys(user_name, marker, max_items)
    except boto.exception.BotoServerError as e:
        log.debug(e)
        log.error('Failed to get access keys for IAM user %s.', user_name)
        return six.text_type(e)


def create_access_key(user_name, region=None, key=None, keyid=None, profile=None):
    '''
    Create access key id for a user.

    .. versionadded:: 2015.8.0

    CLI Example:

    .. code-block:: bash

        salt myminion boto_iam.create_access_key myuser
    '''
    conn = _get_conn(region=region, key=key, keyid=keyid, profile=profile)
    try:
        return conn.create_access_key(user_name)
    except boto.exception.BotoServerError as e:
        log.debug(e)
        log.error('Failed to create access key.')
        return six.text_type(e)


def delete_access_key(access_key_id, user_name=None, region=None, key=None,
                      keyid=None, profile=None):
    '''
    Delete access key id from a user.

    .. versionadded:: 2015.8.0

    CLI Example:

    .. code-block:: bash

        salt myminion boto_iam.delete_access_key myuser
    '''
    conn = _get_conn(region=region, key=key, keyid=keyid, profile=profile)
    try:
        return conn.delete_access_key(access_key_id, user_name)
    except boto.exception.BotoServerError as e:
        log.debug(e)
        log.error('Failed to delete access key id %s.', access_key_id)
        return six.text_type(e)


def delete_user(user_name, region=None, key=None, keyid=None,
                profile=None):
    '''
    Delete a user.

    .. versionadded:: 2015.8.0

    CLI Example:

    .. code-block:: bash

        salt myminion boto_iam.delete_user myuser
    '''
    if not get_user(user_name, region, key, keyid, profile):
        return True
    conn = _get_conn(region=region, key=key, keyid=keyid, profile=profile)
    try:
        conn.delete_user(user_name)
        log.info('Deleted IAM user : %s .', user_name)
        return True
    except boto.exception.BotoServerError as e:
        log.debug(e)
        log.error('Failed to delete IAM user %s', user_name)
        return six.text_type(e)


def get_user(user_name=None, region=None, key=None, keyid=None, profile=None):
    '''
    Get user information.

    .. versionadded:: 2015.8.0

    CLI Example:

    .. code-block:: bash

        salt myminion boto_iam.get_user myuser
    '''
    conn = _get_conn(region=region, key=key, keyid=keyid, profile=profile)
    try:
        info = conn.get_user(user_name)
        if not info:
            return False
        return info
    except boto.exception.BotoServerError as e:
        log.debug(e)
        log.error('Failed to get IAM user %s info.', user_name)
        return False


def create_group(group_name, path=None, region=None, key=None, keyid=None,
                 profile=None):
    '''
    Create a group.

    .. versionadded:: 2015.8.0

    CLI Example:

    .. code-block:: bash

        salt myminion boto_iam.create_group group
    '''
    if not path:
        path = '/'
    if get_group(group_name, region=region, key=key, keyid=keyid,
                 profile=profile):
        return True
    conn = _get_conn(region=region, key=key, keyid=keyid, profile=profile)
    try:
        conn.create_group(group_name, path)
        log.info('Created IAM group : %s.', group_name)
        return True
    except boto.exception.BotoServerError as e:
        log.debug(e)
        log.error('Failed to create IAM group %s.', group_name)
        return False


def get_group(group_name, region=None, key=None, keyid=None, profile=None):
    '''
    Get group information.

    .. versionadded:: 2015.8.0

    CLI Example:

    .. code-block:: bash

        salt myminion boto_iam.get_group mygroup
    '''
    conn = _get_conn(region=region, key=key, keyid=keyid, profile=profile)
    try:
        info = conn.get_group(group_name, max_items=1)
        if not info:
            return False
        return info['get_group_response']['get_group_result']['group']
    except boto.exception.BotoServerError as e:
        log.debug(e)
        log.error('Failed to get IAM group %s info.', group_name)
        return False


def get_group_members(group_name, region=None, key=None, keyid=None, profile=None):
    '''
    Get group information.

    .. versionadded:: 2016.3.0

    CLI Example:

    .. code-block:: bash

        salt myminion boto_iam.get_group mygroup
    '''
    conn = _get_conn(region=region, key=key, keyid=keyid, profile=profile)
    try:
        marker = None
        truncated = True
        users = []
        while truncated:
            info = conn.get_group(group_name, marker=marker, max_items=1000)
            if not info:
                return False
            truncated = bool(info['get_group_response']['get_group_result']['is_truncated'])
            if truncated and 'marker' in info['get_group_response']['get_group_result']:
                marker = info['get_group_response']['get_group_result']['marker']
            else:
                marker = None
                truncated = False
            users += info['get_group_response']['get_group_result']['users']
        return users
    except boto.exception.BotoServerError as e:
        log.debug(e)
        log.error('Failed to get members for IAM group %s.', group_name)
        return False


def add_user_to_group(user_name, group_name, region=None, key=None, keyid=None,
                      profile=None):
    '''
    Add user to group.

    .. versionadded:: 2015.8.0

    CLI Example:

    .. code-block:: bash

        salt myminion boto_iam.add_user_to_group myuser mygroup
    '''
    user = get_user(user_name, region, key, keyid, profile)
    if not user:
        log.error('Username : %s does not exist.', user_name)
        return False
    if user_exists_in_group(user_name, group_name, region=region, key=key,
                            keyid=keyid, profile=profile):
        return True
    conn = _get_conn(region=region, key=key, keyid=keyid, profile=profile)
    try:
        info = conn.add_user_to_group(group_name, user_name)
        if not info:
            return False
        return info
    except boto.exception.BotoServerError as e:
        log.debug(e)
        log.error('Failed to add IAM user %s to group %s.', user_name, group_name)
        return False


def user_exists_in_group(user_name, group_name, region=None, key=None, keyid=None,
                         profile=None):
    '''
    Check if user exists in group.

    .. versionadded:: 2015.8.0

    CLI Example:

    .. code-block:: bash

        salt myminion boto_iam.user_exists_in_group myuser mygroup
    '''
    # TODO this should probably use boto.iam.get_groups_for_user
    users = get_group_members(
        group_name=group_name, region=region, key=key, keyid=keyid,
        profile=profile
    )
    if users:
        for _user in users:
            if user_name == _user['user_name']:
                log.debug('IAM user %s is already in IAM group %s.', user_name, group_name)
                return True
    return False


def remove_user_from_group(group_name, user_name, region=None, key=None, keyid=None,
                           profile=None):
    '''
    Remove user from group.

    .. versionadded:: 2015.8.0

    CLI Example:

    .. code-block:: bash

        salt myminion boto_iam.remove_user_from_group mygroup myuser
    '''
    user = get_user(user_name, region, key, keyid, profile)
    if not user:
        log.error('IAM user %s does not exist.', user_name)
        return False
    if not user_exists_in_group(user_name, group_name, region=region, key=key,
                                keyid=keyid, profile=profile):
        return True
    conn = _get_conn(region=region, key=key, keyid=keyid, profile=profile)
    try:
        info = conn.remove_user_from_group(group_name, user_name)
        if not info:
            return False
        return info
    except boto.exception.BotoServerError as e:
        log.debug(e)
        log.error('Failed to remove IAM user %s from group %s', user_name, group_name)
        return False


def put_group_policy(group_name, policy_name, policy_json, region=None, key=None,
                     keyid=None, profile=None):
    '''
    Adds or updates the specified policy document for the specified group.

    .. versionadded:: 2015.8.0

    CLI Example:

    .. code-block:: bash

        salt myminion boto_iam.put_group_policy mygroup policyname policyrules
    '''
    group = get_group(group_name, region=region, key=key, keyid=keyid,
                      profile=profile)
    if not group:
        log.error('Group %s does not exist', group_name)
        return False
    conn = _get_conn(region=region, key=key, keyid=keyid, profile=profile)
    try:
        if not isinstance(policy_json, six.string_types):
            policy_json = salt.utils.json.dumps(policy_json)
        created = conn.put_group_policy(group_name, policy_name,
                                        policy_json)
        if created:
            log.info('Created policy for IAM group %s.', group_name)
            return True
        log.error('Could not create policy for IAM group %s', group_name)
    except boto.exception.BotoServerError as e:
        log.debug(e)
        log.error('Failed to create policy for IAM group %s', group_name)
    return False


def delete_group_policy(group_name, policy_name, region=None, key=None,
                        keyid=None, profile=None):
    '''
    Delete a group policy.

    CLI Example::

    .. code-block:: bash

        salt myminion boto_iam.delete_group_policy mygroup mypolicy
    '''
    conn = _get_conn(region=region, key=key, keyid=keyid, profile=profile)
    if not conn:
        return False
    _policy = get_group_policy(
        group_name, policy_name, region, key, keyid, profile
    )
    if not _policy:
        return True
    try:
        conn.delete_group_policy(group_name, policy_name)
        log.info('Successfully deleted policy %s for IAM group %s.', policy_name, group_name)
        return True
    except boto.exception.BotoServerError as e:
        log.debug(e)
        log.error('Failed to delete policy %s for IAM group %s.', policy_name, group_name)
        return False


def get_group_policy(group_name, policy_name, region=None, key=None,
                     keyid=None, profile=None):
    '''
    Retrieves the specified policy document for the specified group.

    .. versionadded:: 2015.8.0

    CLI Example:

    .. code-block:: bash

        salt myminion boto_iam.get_group_policy mygroup policyname
    '''
    conn = _get_conn(region=region, key=key, keyid=keyid, profile=profile)
    try:
        info = conn.get_group_policy(group_name, policy_name)
        log.debug('info for group policy is : %s', info)
        if not info:
            return False
        info = info.get_group_policy_response.get_group_policy_result.policy_document
        info = _unquote(info)
        info = salt.utils.json.loads(info, object_pairs_hook=odict.OrderedDict)
        return info
    except boto.exception.BotoServerError as e:
        log.debug(e)
        log.error('Failed to get IAM group %s info.', group_name)
        return False


def get_all_groups(path_prefix='/', region=None, key=None, keyid=None,
                 profile=None):
    '''
    Get and return all IAM group details, starting at the optional path.

    .. versionadded:: 2016.3.0

    CLI Example:

        salt-call boto_iam.get_all_groups
    '''
    conn = _get_conn(region=region, key=key, keyid=keyid, profile=profile)
    if not conn:
        return None
    _groups = conn.get_all_groups(path_prefix=path_prefix)
    groups = _groups.list_groups_response.list_groups_result.groups
    marker = getattr(
        _groups.list_groups_response.list_groups_result, 'marker', None
    )
    while marker:
        _groups = conn.get_all_groups(path_prefix=path_prefix, marker=marker)
        groups = groups + _groups.list_groups_response.list_groups_result.groups
        marker = getattr(
            _groups.list_groups_response.list_groups_result, 'marker', None
        )
    return groups


def get_all_instance_profiles(path_prefix='/', region=None, key=None,
                              keyid=None, profile=None):
    '''
    Get and return all IAM instance profiles, starting at the optional path.

    .. versionadded:: 2016.11.0

    CLI Example:

        salt-call boto_iam.get_all_instance_profiles
    '''
    conn = _get_conn(region=region, key=key, keyid=keyid, profile=profile)
    marker = False
    profiles = []
    while marker is not None:
        marker = marker if marker else None
        p = conn.list_instance_profiles(path_prefix=path_prefix,
                                                   marker=marker)
        res = p.list_instance_profiles_response.list_instance_profiles_result
        profiles += res.instance_profiles
        marker = getattr(res, 'marker', None)
    return profiles


def list_instance_profiles(path_prefix='/', region=None, key=None,
                           keyid=None, profile=None):
    '''
    List all IAM instance profiles, starting at the optional path.

    .. versionadded:: 2016.11.0

    CLI Example:

        salt-call boto_iam.list_instance_profiles
    '''
    p = get_all_instance_profiles(path_prefix, region, key, keyid, profile)
    return [i['instance_profile_name'] for i in p]


def get_all_group_policies(group_name, region=None, key=None, keyid=None,
                           profile=None):
    '''
    Get a list of policy names from a group.

    CLI Example:

    .. code-block:: bash

        salt myminion boto_iam.get_all_group_policies mygroup
    '''
    conn = _get_conn(region=region, key=key, keyid=keyid, profile=profile)
    if not conn:
        return False
    try:
        response = conn.get_all_group_policies(group_name)
        _list = response.list_group_policies_response.list_group_policies_result
        return _list.policy_names
    except boto.exception.BotoServerError as e:
        log.debug(e)
        return []


def delete_group(group_name, region=None, key=None,
                        keyid=None, profile=None):
    '''
    Delete a group policy.

    CLI Example::

    .. code-block:: bash

        salt myminion boto_iam.delete_group mygroup
    '''
    conn = _get_conn(region=region, key=key, keyid=keyid, profile=profile)
    if not conn:
        return False
    _group = get_group(
        group_name, region, key, keyid, profile
    )
    if not _group:
        return True
    try:
        conn.delete_group(group_name)
        log.info('Successfully deleted IAM group %s.', group_name)
        return True
    except boto.exception.BotoServerError as e:
        log.debug(e)
        log.error('Failed to delete IAM group %s.', group_name)
        return False


def get_login_profile(user_name, region=None, key=None, keyid=None, profile=None):
    '''
    Return current Login Profile attached to user, if the user exists and
    has a profile attached, None otherwise.

    CLI Example:

    .. code-block:: bash

        salt myminion boto_iam.get_login_profile bob.dobbs
    '''
    conn3 = __utils__['boto3.get_connection']('iam', region=region, key=key,
                      keyid=keyid, profile=profile)
    try:
        ret = conn3.get_login_profile(UserName=user_name)
        ret.pop('ResponseMetadata')
        return ret
    except botocore.exceptions.ClientError as e:
        log.debug(e)
        err = e.response.get('Error', {}).get('Message')
        # Error.Code is 'NoSuchEntity' for both a missing user and a missing Login Profile...
        if 'Cannot find Login Profile for User' not in err:
            log.error('Failed to get Login Profile for IAM user {0}: {1}'.format(user_name, err))
        return None


def create_login_profile(user_name, password, password_reset_required=False,
                         region=None, key=None, keyid=None, profile=None):
    '''
    Creates a login profile for the specified user, give the user the
    ability to access AWS services and the AWS Management Console.

    .. versionadded:: 2015.8.0

    CLI Example:

    .. code-block:: bash

        salt myminion boto_iam.create_login_profile user_name password
    '''
<<<<<<< HEAD
    conn3 = __utils__['boto3.get_connection']('iam', region=region, key=key,
                      keyid=keyid, profile=profile)
    try:
        info = conn3.create_login_profile(UserName=user_name, Password=password,
                                          PasswordResetRequired=password_reset_required)
        log.info('Created profile for IAM user {0}.'.format(user_name))
        info.pop('ResponseMetadata')
        return info
    except botocore.exceptions.ClientError as e:
        log.debug(e)
        err = e.response.get('Error', {}).get('Message')
        log.error('Failed to create profile for IAM user {0}: {1}'.format(user_name, err))
=======
    user = get_user(user_name, region, key, keyid, profile)
    if not user:
        log.error('IAM user %s does not exist', user_name)
>>>>>>> 8aaac011
        return False


def update_login_profile(user_name, password=None, password_reset_required=False,
                         region=None, key=None, keyid=None, profile=None):
    '''
    Updates a login profile for the specified user, give the user the
    ability to access AWS services and the AWS Management Console.

    .. versionadded:: 2015.8.0

    CLI Example:

    .. code-block:: bash

        salt myminion boto_iam.update_login_profile user_name password
    '''
    conn3 = __utils__['boto3.get_connection']('iam', region=region, key=key, keyid=keyid, profile=profile)
    try:
<<<<<<< HEAD
        args = {'UserName': user_name, 'PasswordResetRequired': password_reset_required}
        args.update({'Password': password}) if password is not None else None  # pylint: disable=W0106
        conn3.update_login_profile(**args)  # returns None on success
        info = conn3.get_login_profile(UserName=user_name)
        log.info('Updated profile for IAM user {0}.'.format(user_name))
        info.pop('ResponseMetadata')
=======
        info = conn.create_login_profile(user_name, password)
        log.info('Created profile for IAM user %s.', user_name)
>>>>>>> 8aaac011
        return info
    except botocore.exceptions.ClientError as e:
        log.debug(e)
<<<<<<< HEAD
        err = e.response.get('Error', {}).get('Message')
        log.error('Failed to update profile for IAM user {0}: {1}'.format(user_name, err))
=======
        if 'Conflict' in e:
            log.info('Profile already exists for IAM user %s.', user_name)
            return 'Conflict'
        log.error('Failed to update profile for IAM user %s.', user_name)
>>>>>>> 8aaac011
        return False


def delete_login_profile(user_name, region=None, key=None, keyid=None,
                         profile=None):
    '''
    Deletes a login profile for the specified user.

    .. versionadded:: 2016.3.0

    CLI Example:

    .. code-block:: bash

        salt myminion boto_iam.delete_login_profile user_name
    '''
    user = get_user(user_name, region, key, keyid, profile)
    if not user:
        log.error('IAM user %s does not exist', user_name)
        return False
    conn = _get_conn(region=region, key=key, keyid=keyid, profile=profile)
    try:
        info = conn.delete_login_profile(user_name)
        log.info('Deleted login profile for IAM user %s.', user_name)
        return True
    except boto.exception.BotoServerError as e:
        log.debug(e)
        if 'Not Found' in e:
            log.info('Login profile already deleted for IAM user %s.', user_name)
            return True
        log.error('Failed to delete login profile for IAM user %s.', user_name)
        return False


def get_all_mfa_devices(user_name, region=None, key=None, keyid=None,
                        profile=None):
    '''
    Get all MFA devices associated with an IAM user.

    .. versionadded:: 2016.3.0

    CLI Example:

    .. code-block:: bash

        salt myminion boto_iam.get_all_mfa_devices user_name
    '''
    user = get_user(user_name, region, key, keyid, profile)
    if not user:
        log.error('IAM user %s does not exist', user_name)
        return False
    conn = _get_conn(region=region, key=key, keyid=keyid, profile=profile)
    try:
        result = conn.get_all_mfa_devices(user_name)
        devices = result['list_mfa_devices_response']['list_mfa_devices_result']['mfa_devices']
        return devices
    except boto.exception.BotoServerError as e:
        log.debug(e)
        if 'Not Found' in e:
            log.info('Could not find IAM user %s.', user_name)
            return []
        log.error('Failed to get all MFA devices for IAM user %s.', user_name)
        return False


def deactivate_mfa_device(user_name, serial, region=None, key=None, keyid=None,
                          profile=None):
    '''
    Deactivates the specified MFA device and removes it from association with
    the user.

    .. versionadded:: 2016.3.0

    CLI Example:

    .. code-block:: bash

        salt myminion boto_iam.deactivate_mfa_device user_name serial_num
    '''
    user = get_user(user_name, region, key, keyid, profile)
    if not user:
        log.error('IAM user %s does not exist', user_name)
        return False
    conn = _get_conn(region=region, key=key, keyid=keyid, profile=profile)
    try:
        conn.deactivate_mfa_device(user_name, serial)
        log.info('Deactivated MFA device %s for IAM user %s.', serial, user_name)
        return True
    except boto.exception.BotoServerError as e:
        log.debug(e)
        if 'Not Found' in e:
            log.info('MFA device %s not associated with IAM user %s.', serial, user_name)
            return True
        log.error('Failed to deactivate MFA device %s for IAM user %s.', serial, user_name)
        return False


def delete_virtual_mfa_device(serial, region=None, key=None, keyid=None, profile=None):
    '''
    Deletes the specified virtual MFA device.

    CLI Example:

    .. code-block:: bash

        salt myminion boto_iam.delete_virtual_mfa_device serial_num
    '''
    conn = __utils__['boto3.get_connection_func']('iam')()
    try:
        conn.delete_virtual_mfa_device(SerialNumber=serial)
        log.info('Deleted virtual MFA device %s.', serial)
        return True
    except botocore.exceptions.ClientError as e:
        log.debug(e)
        if 'NoSuchEntity' in six.text_type(e):
            log.info('Virtual MFA device %s not found.', serial)
            return True
        log.error('Failed to delete virtual MFA device %s.', serial)
        return False


def update_account_password_policy(allow_users_to_change_password=None,
                                   hard_expiry=None, max_password_age=None,
                                   minimum_password_length=None,
                                   password_reuse_prevention=None,
                                   require_lowercase_characters=None,
                                   require_numbers=None, require_symbols=None,
                                   require_uppercase_characters=None,
                                   region=None, key=None, keyid=None,
                                   profile=None):
    '''
    Update the password policy for the AWS account.

    .. versionadded:: 2015.8.0

    CLI Example:

    .. code-block:: bash

        salt myminion boto_iam.update_account_password_policy True
    '''
    conn = _get_conn(region=region, key=key, keyid=keyid, profile=profile)
    try:
        conn.update_account_password_policy(allow_users_to_change_password,
                                            hard_expiry, max_password_age,
                                            minimum_password_length,
                                            password_reuse_prevention,
                                            require_lowercase_characters,
                                            require_numbers, require_symbols,
                                            require_uppercase_characters)
        log.info('The password policy has been updated.')
        return True
    except boto.exception.BotoServerError as e:
        log.debug(e)
        msg = 'Failed to update the password policy'
        log.error(msg)
        return False


def get_account_policy(region=None, key=None, keyid=None, profile=None):
    '''
    Get account policy for the AWS account.

    .. versionadded:: 2015.8.0

    CLI Example:

    .. code-block:: bash

        salt myminion boto_iam.get_account_policy
    '''
    conn = _get_conn(region=region, key=key, keyid=keyid, profile=profile)
    try:
        info = conn.get_account_password_policy()
        return info.get_account_password_policy_response.get_account_password_policy_result.password_policy
    except boto.exception.BotoServerError as e:
        log.debug(e)
        msg = 'Failed to update the password policy.'
        log.error(msg)
        return False


def create_role(name, policy_document=None, path=None, region=None, key=None,
                keyid=None, profile=None):
    '''
    Create an instance role.

    CLI Example:

    .. code-block:: bash

        salt myminion boto_iam.create_role myrole
    '''
    conn = _get_conn(region=region, key=key, keyid=keyid, profile=profile)

    if role_exists(name, region, key, keyid, profile):
        return True
    if not policy_document:
        policy_document = None
    try:
        conn.create_role(name, assume_role_policy_document=policy_document,
                         path=path)
        log.info('Created IAM role %s.', name)
        return True
    except boto.exception.BotoServerError as e:
        log.error(e)
        log.error('Failed to create IAM role %s.', name)
        return False


def delete_role(name, region=None, key=None, keyid=None, profile=None):
    '''
    Delete an IAM role.

    CLI Example:

    .. code-block:: bash

        salt myminion boto_iam.delete_role myirole
    '''
    conn = _get_conn(region=region, key=key, keyid=keyid, profile=profile)

    if not role_exists(name, region, key, keyid, profile):
        return True
    try:
        conn.delete_role(name)
        log.info('Deleted %s IAM role.', name)
        return True
    except boto.exception.BotoServerError as e:
        log.debug(e)
        log.error('Failed to delete %s IAM role.', name)
        return False


def profile_associated(role_name, profile_name, region, key, keyid, profile):
    '''
    Check to see if an instance profile is associated with an IAM role.

    CLI Example:

    .. code-block:: bash

        salt myminion boto_iam.profile_associated myirole myiprofile
    '''
    conn = _get_conn(region=region, key=key, keyid=keyid, profile=profile)

    # The IAM module of boto doesn't return objects. Instead you need to grab
    # values through its properties. Sigh.
    try:
        profiles = conn.list_instance_profiles_for_role(role_name)
    except boto.exception.BotoServerError as e:
        log.debug(e)
        return False
    profiles = profiles.list_instance_profiles_for_role_response
    profiles = profiles.list_instance_profiles_for_role_result
    profiles = profiles.instance_profiles
    for profile in profiles:
        if profile.instance_profile_name == profile_name:
            return True
    return False


def associate_profile_to_role(profile_name, role_name, region=None, key=None,
                              keyid=None, profile=None):
    '''
    Associate an instance profile with an IAM role.

    CLI Example:

    .. code-block:: bash

        salt myminion boto_iam.associate_profile_to_role myirole myiprofile
    '''
    conn = _get_conn(region=region, key=key, keyid=keyid, profile=profile)

    if not role_exists(role_name, region, key, keyid, profile):
        log.error('IAM role %s does not exist.', role_name)
        return False
    if not instance_profile_exists(profile_name, region, key, keyid, profile):
        log.error('Instance profile %s does not exist.', profile_name)
        return False
    associated = profile_associated(role_name, profile_name, region, key, keyid, profile)
    if associated:
        return True
    else:
        try:
            conn.add_role_to_instance_profile(profile_name, role_name)
            log.info('Added %s instance profile to IAM role %s.', profile_name, role_name)
            return True
        except boto.exception.BotoServerError as e:
            log.debug(e)
            log.error('Failed to add %s instance profile to IAM role %s', profile_name, role_name)
            return False


def disassociate_profile_from_role(profile_name, role_name, region=None,
                                   key=None, keyid=None, profile=None):
    '''
    Disassociate an instance profile from an IAM role.

    CLI Example:

    .. code-block:: bash

        salt myminion boto_iam.disassociate_profile_from_role myirole myiprofile
    '''
    conn = _get_conn(region=region, key=key, keyid=keyid, profile=profile)

    if not role_exists(role_name, region, key, keyid, profile):
        log.error('IAM role %s does not exist.', role_name)
        return False
    if not instance_profile_exists(profile_name, region, key, keyid, profile):
        log.error('Instance profile %s does not exist.', profile_name)
        return False
    associated = profile_associated(role_name, profile_name, region, key, keyid, profile)
    if not associated:
        return True
    else:
        try:
            conn.remove_role_from_instance_profile(profile_name, role_name)
            log.info('Removed %s instance profile from IAM role %s.', profile_name, role_name)
            return True
        except boto.exception.BotoServerError as e:
            log.debug(e)
            log.error('Failed to remove %s instance profile from IAM role %s.', profile_name, role_name)
            return False


def list_role_policies(role_name, region=None, key=None, keyid=None,
                       profile=None):
    '''
    Get a list of policy names from a role.

    CLI Example:

    .. code-block:: bash

        salt myminion boto_iam.list_role_policies myirole
    '''
    conn = _get_conn(region=region, key=key, keyid=keyid, profile=profile)

    try:
        response = conn.list_role_policies(role_name)
        _list = response.list_role_policies_response.list_role_policies_result
        return _list.policy_names
    except boto.exception.BotoServerError as e:
        log.debug(e)
        return []


def get_role_policy(role_name, policy_name, region=None, key=None,
                    keyid=None, profile=None):
    '''
    Get a role policy.

    CLI Example:

    .. code-block:: bash

        salt myminion boto_iam.get_role_policy myirole mypolicy
    '''
    conn = _get_conn(region=region, key=key, keyid=keyid, profile=profile)

    try:
        _policy = conn.get_role_policy(role_name, policy_name)
        # I _hate_ you for not giving me an object boto.
        _policy = _policy.get_role_policy_response.policy_document
        # Policy is url encoded
        _policy = _unquote(_policy)
        _policy = salt.utils.json.loads(_policy, object_pairs_hook=odict.OrderedDict)
        return _policy
    except boto.exception.BotoServerError:
        return {}


def create_role_policy(role_name, policy_name, policy, region=None, key=None,
                       keyid=None, profile=None):
    '''
    Create or modify a role policy.

    CLI Example:

    .. code-block:: bash

        salt myminion boto_iam.create_role_policy myirole mypolicy '{"MyPolicy": "Statement": [{"Action": ["sqs:*"], "Effect": "Allow", "Resource": ["arn:aws:sqs:*:*:*"], "Sid": "MyPolicySqs1"}]}'
    '''
    conn = _get_conn(region=region, key=key, keyid=keyid, profile=profile)

    _policy = get_role_policy(role_name, policy_name, region, key, keyid, profile)
    mode = 'create'
    if _policy:
        if _policy == policy:
            return True
        mode = 'modify'
    if isinstance(policy, six.string_types):
        policy = salt.utils.json.loads(policy, object_pairs_hook=odict.OrderedDict)
    try:
        _policy = salt.utils.json.dumps(policy)
        conn.put_role_policy(role_name, policy_name, _policy)
        if mode == 'create':
            msg = 'Successfully added policy %s to IAM role %s.'
        else:
            msg = 'Successfully modified policy %s for IAM role %s.'
        log.info(msg, policy_name, role_name)
        return True
    except boto.exception.BotoServerError as e:
        log.error(e)
        log.error('Failed to %s policy %s for IAM role %s.',
                  mode, policy_name, role_name)
        return False


def delete_role_policy(role_name, policy_name, region=None, key=None,
                       keyid=None, profile=None):
    '''
    Delete a role policy.

    CLI Example:

    .. code-block:: bash

        salt myminion boto_iam.delete_role_policy myirole mypolicy
    '''
    conn = _get_conn(region=region, key=key, keyid=keyid, profile=profile)

    _policy = get_role_policy(role_name, policy_name, region, key, keyid, profile)
    if not _policy:
        return True
    try:
        conn.delete_role_policy(role_name, policy_name)
        log.info('Successfully deleted policy %s for IAM role %s.',
                 policy_name, role_name)
        return True
    except boto.exception.BotoServerError as e:
        log.debug(e)
        log.error('Failed to delete policy %s for IAM role %s.',
                  policy_name, role_name)
        return False


def update_assume_role_policy(role_name, policy_document, region=None,
                              key=None, keyid=None, profile=None):
    '''
    Update an assume role policy for a role.

    .. versionadded:: 2015.8.0

    CLI Example:

    .. code-block:: bash

        salt myminion boto_iam.update_assume_role_policy myrole '{"Statement":"..."}'
    '''
    conn = _get_conn(region=region, key=key, keyid=keyid, profile=profile)

    if isinstance(policy_document, six.string_types):
        policy_document = salt.utils.json.loads(policy_document,
                                     object_pairs_hook=odict.OrderedDict)
    try:
        _policy_document = salt.utils.json.dumps(policy_document)
        conn.update_assume_role_policy(role_name, _policy_document)
        log.info('Successfully updated assume role policy for IAM role %s.', role_name)
        return True
    except boto.exception.BotoServerError as e:
        log.error(e)
        log.error('Failed to update assume role policy for IAM role %s.', role_name)
        return False


def build_policy(region=None, key=None, keyid=None, profile=None):
    '''
    Build a default assume role policy.

    .. versionadded:: 2015.8.0

    CLI Example:

    .. code-block:: bash

        salt myminion boto_iam.build_policy
    '''
    conn = _get_conn(region=region, key=key, keyid=keyid, profile=profile)
    if hasattr(conn, 'build_policy'):
        policy = salt.utils.json.loads(conn.build_policy())
    elif hasattr(conn, '_build_policy'):
        policy = salt.utils.json.loads(conn._build_policy())
    else:
        return {}
    # The format we get from build_policy isn't going to be what we get back
    # from AWS for the exact same policy. AWS converts single item list values
    # into strings, so let's do the same here.
    for key, policy_val in policy.items():
        for statement in policy_val:
            if (isinstance(statement['Action'], list)
                    and len(statement['Action']) == 1):
                statement['Action'] = statement['Action'][0]
            if (isinstance(statement['Principal']['Service'], list)
                    and len(statement['Principal']['Service']) == 1):
                statement['Principal']['Service'] = statement['Principal']['Service'][0]
    # build_policy doesn't add a version field, which AWS is going to set to a
    # default value, when we get it back, so let's set it.
    policy['Version'] = '2008-10-17'
    return policy


def get_account_id(region=None, key=None, keyid=None, profile=None):
    '''
    Get a the AWS account id associated with the used credentials.

    CLI Example:

    .. code-block:: bash

        salt myminion boto_iam.get_account_id
    '''
    cache_key = 'boto_iam.account_id'
    if cache_key not in __context__:
        conn = _get_conn(region=region, key=key, keyid=keyid, profile=profile)
        try:
            ret = conn.get_user()
            # The get_user call returns an user ARN:
            #    arn:aws:iam::027050522557:user/salt-test
            arn = ret['get_user_response']['get_user_result']['user']['arn']
            account_id = arn.split(':')[4]
        except boto.exception.BotoServerError:
            # If call failed, then let's try to get the ARN from the metadata
            timeout = boto.config.getfloat(
                'Boto', 'metadata_service_timeout', 1.0
            )
            attempts = boto.config.getint(
                'Boto', 'metadata_service_num_attempts', 1
            )
            identity = boto.utils.get_instance_identity(
                timeout=timeout, num_retries=attempts
            )
            try:
                account_id = identity['document']['accountId']
            except KeyError:
                log.error('Failed to get account id from instance_identity in'
                          ' boto_iam.get_account_id.')
        __context__[cache_key] = account_id
    return __context__[cache_key]


def get_all_roles(path_prefix=None, region=None, key=None, keyid=None,
                 profile=None):
    '''
    Get and return all IAM role details, starting at the optional path.

    .. versionadded:: 2016.3.0

    CLI Example:

        salt-call boto_iam.get_all_roles
    '''
    conn = _get_conn(region=region, key=key, keyid=keyid, profile=profile)
    if not conn:
        return None
    _roles = conn.list_roles(path_prefix=path_prefix)
    roles = _roles.list_roles_response.list_roles_result.roles
    marker = getattr(
        _roles.list_roles_response.list_roles_result, 'marker', None
    )
    while marker:
        _roles = conn.list_roles(path_prefix=path_prefix, marker=marker)
        roles = roles + _roles.list_roles_response.list_roles_result.roles
        marker = getattr(
            _roles.list_roles_response.list_roles_result, 'marker', None
        )
    return roles


def get_all_users(path_prefix='/', region=None, key=None, keyid=None,
                 profile=None):
    '''
    Get and return all IAM user details, starting at the optional path.

    .. versionadded:: 2016.3.0

    CLI Example:

        salt-call boto_iam.get_all_users
    '''
    conn = _get_conn(region=region, key=key, keyid=keyid, profile=profile)
    if not conn:
        return None
    _users = conn.get_all_users(path_prefix=path_prefix)
    users = _users.list_users_response.list_users_result.users
    marker = getattr(
        _users.list_users_response.list_users_result, 'marker', None
    )
    while marker:
        _users = conn.get_all_users(path_prefix=path_prefix, marker=marker)
        users = users + _users.list_users_response.list_users_result.users
        marker = getattr(
            _users.list_users_response.list_users_result, 'marker', None
        )
    return users


def get_all_user_policies(user_name, marker=None, max_items=None, region=None, key=None, keyid=None, profile=None):
    '''
    Get all user policies.

    .. versionadded:: 2015.8.0

    CLI Example:

    .. code-block:: bash

        salt myminion boto_iam.get_all_user_policies myuser
    '''
    conn = _get_conn(region=region, key=key, keyid=keyid, profile=profile)
    try:
        info = conn.get_all_user_policies(user_name, marker, max_items)
        if not info:
            return False
        _list = info.list_user_policies_response.list_user_policies_result
        return _list.policy_names
    except boto.exception.BotoServerError as e:
        log.debug(e)
        log.error('Failed to get policies for user %s.', user_name)
        return False


def get_user_policy(user_name, policy_name, region=None, key=None, keyid=None, profile=None):
    '''
    Retrieves the specified policy document for the specified user.

    .. versionadded:: 2015.8.0

    CLI Example:

    .. code-block:: bash

        salt myminion boto_iam.get_user_policy myuser mypolicyname
    '''
    conn = _get_conn(region=region, key=key, keyid=keyid, profile=profile)
    try:
        info = conn.get_user_policy(user_name, policy_name)
        log.debug('Info for IAM user %s policy %s: %s.', user_name, policy_name, info)
        if not info:
            return False
        info = info.get_user_policy_response.get_user_policy_result.policy_document
        info = _unquote(info)
        info = salt.utils.json.loads(info, object_pairs_hook=odict.OrderedDict)
        return info
    except boto.exception.BotoServerError as e:
        log.debug(e)
        log.error('Failed to get policy %s for IAM user %s.', policy_name, user_name)
        return False


def put_user_policy(user_name, policy_name, policy_json, region=None, key=None, keyid=None, profile=None):
    '''
    Adds or updates the specified policy document for the specified user.

    .. versionadded:: 2015.8.0

    CLI Example:

    .. code-block:: bash

        salt myminion boto_iam.put_user_policy myuser policyname policyrules
    '''
    user = get_user(user_name, region, key, keyid, profile)
    if not user:
        log.error('IAM user %s does not exist', user_name)
        return False
    conn = _get_conn(region=region, key=key, keyid=keyid, profile=profile)
    try:
        if not isinstance(policy_json, six.string_types):
            policy_json = salt.utils.json.dumps(policy_json)
        created = conn.put_user_policy(user_name, policy_name,
                                       policy_json)
        if created:
            log.info('Created policy %s for IAM user %s.', policy_name, user_name)
            return True
        log.error('Could not create policy %s for IAM user %s.', policy_name, user_name)
    except boto.exception.BotoServerError as e:
        log.debug(e)
        log.error('Failed to create policy %s for IAM user %s.', policy_name, user_name)
    return False


def delete_user_policy(user_name, policy_name, region=None, key=None, keyid=None, profile=None):
    '''
    Delete a user policy.

    CLI Example:

    .. code-block:: bash

        salt myminion boto_iam.delete_user_policy myuser mypolicy
    '''
    conn = _get_conn(region=region, key=key, keyid=keyid, profile=profile)
    if not conn:
        return False
    _policy = get_user_policy(
        user_name, policy_name, region, key, keyid, profile
    )
    if not _policy:
        return True
    try:
        conn.delete_user_policy(user_name, policy_name)
        log.info('Successfully deleted policy %s for IAM user %s.', policy_name, user_name)
        return True
    except boto.exception.BotoServerError as e:
        log.debug(e)
        log.error('Failed to delete policy %s for IAM user %s.', policy_name, user_name)
        return False


def upload_server_cert(cert_name, cert_body, private_key, cert_chain=None, path=None,
                       region=None, key=None, keyid=None, profile=None):
    '''
    Upload a certificate to Amazon.

    .. versionadded:: 2015.8.0

    CLI Example:

    .. code-block:: bash

        salt myminion boto_iam.upload_server_cert mycert_name crt priv_key

    :param cert_name: The name for the server certificate. Do not include the path in this value.
    :param cert_body: The contents of the public key certificate in PEM-encoded format.
    :param private_key: The contents of the private key in PEM-encoded format.
    :param cert_chain:  The contents of the certificate chain. This is typically a concatenation of the PEM-encoded public key certificates of the chain.
    :param path: The path for the server certificate.
    :param region: The name of the region to connect to.
    :param key: The key to be used in order to connect
    :param keyid: The keyid to be used in order to connect
    :param profile: The profile that contains a dict of region, key, keyid
    :return: True / False
    '''

    exists = get_server_certificate(cert_name, region, key, keyid, profile)
    if exists:
        return True
    conn = _get_conn(region=region, key=key, keyid=keyid, profile=profile)
    try:
        info = conn.upload_server_cert(cert_name, cert_body, private_key, cert_chain)
        log.info('Created certificate %s.', cert_name)
        return info
    except boto.exception.BotoServerError as e:
        log.debug(e)
        log.error('Failed to failed to create certificate %s.', cert_name)
        return False


def get_server_certificate(cert_name, region=None, key=None, keyid=None, profile=None):
    '''
    Returns certificate information from Amazon

    .. versionadded:: 2015.8.0

    CLI Example:

    .. code-block:: bash

        salt myminion boto_iam.get_server_certificate mycert_name
    '''
    conn = _get_conn(region=region, key=key, keyid=keyid, profile=profile)
    try:
        info = conn.get_server_certificate(cert_name)
        if not info:
            return False
        return info
    except boto.exception.BotoServerError as e:
        log.debug(e)
        log.error('Failed to get certificate %s information.', cert_name)
        return False


def delete_server_cert(cert_name, region=None, key=None, keyid=None, profile=None):
    '''
    Deletes a certificate from Amazon.

    .. versionadded:: 2015.8.0

    CLI Example:

    .. code-block:: bash

        salt myminion boto_iam.delete_server_cert mycert_name
    '''
    conn = _get_conn(region=region, key=key, keyid=keyid, profile=profile)
    try:
        return conn.delete_server_cert(cert_name)
    except boto.exception.BotoServerError as e:
        log.debug(e)
        log.error('Failed to delete certificate %s.', cert_name)
        return False


def export_users(path_prefix='/', region=None, key=None, keyid=None,
                 profile=None):
    '''
    Get all IAM user details. Produces results that can be used to create an
    sls file.

    .. versionadded:: 2016.3.0

    CLI Example:

        salt-call boto_iam.export_users --out=txt | sed "s/local: //" > iam_users.sls
    '''
    conn = _get_conn(region=region, key=key, keyid=keyid, profile=profile)
    if not conn:
        return None
    results = odict.OrderedDict()
    users = get_all_users(path_prefix, region, key, keyid, profile)
    for user in users:
        name = user.user_name
        _policies = conn.get_all_user_policies(name, max_items=100)
        _policies = _policies.list_user_policies_response.list_user_policies_result.policy_names
        policies = {}
        for policy_name in _policies:
            _policy = conn.get_user_policy(name, policy_name)
            _policy = salt.utils.json.loads(_unquote(
                    _policy.get_user_policy_response.get_user_policy_result.policy_document
            ))
            policies[policy_name] = _policy
        user_sls = []
        user_sls.append({"name": name})
        user_sls.append({"policies": policies})
        user_sls.append({"path": user.path})
        results["manage user " + name] = {"boto_iam.user_present": user_sls}
    return __utils__['yaml.safe_dump'](
        results,
        default_flow_style=False,
        indent=2)


def export_roles(path_prefix='/', region=None, key=None, keyid=None, profile=None):
    '''
    Get all IAM role details. Produces results that can be used to create an
    sls file.

    CLI Example:

        salt-call boto_iam.export_roles --out=txt | sed "s/local: //" > iam_roles.sls
    '''
    conn = _get_conn(region=region, key=key, keyid=keyid, profile=profile)
    if not conn:
        return None
    results = odict.OrderedDict()
    roles = get_all_roles(path_prefix, region, key, keyid, profile)
    for role in roles:
        name = role.role_name
        _policies = conn.list_role_policies(name, max_items=100)
        _policies = _policies.list_role_policies_response.list_role_policies_result.policy_names
        policies = {}
        for policy_name in _policies:
            _policy = conn.get_role_policy(name, policy_name)
            _policy = salt.utils.json.loads(_unquote(
                _policy.get_role_policy_response.get_role_policy_result.policy_document
            ))
            policies[policy_name] = _policy
        role_sls = []
        role_sls.append({"name": name})
        role_sls.append({"policies": policies})
        role_sls.append({'policy_document': salt.utils.json.loads(_unquote(role.assume_role_policy_document))})
        role_sls.append({"path": role.path})
        results["manage role " + name] = {"boto_iam_role.present": role_sls}
    return __utils__['yaml.safe_dump'](
        results,
        default_flow_style=False,
        indent=2)


def _get_policy_arn(name, region=None, key=None, keyid=None, profile=None):
    if name.startswith('arn:aws:iam:'):
        return name

    account_id = get_account_id(
        region=region, key=key, keyid=keyid, profile=profile
    )
    return 'arn:aws:iam::{0}:policy/{1}'.format(account_id, name)


def policy_exists(policy_name,
                  region=None, key=None, keyid=None, profile=None):
    '''
    Check to see if policy exists.

    CLI Example:

    .. code-block:: bash

        salt myminion boto_iam.instance_profile_exists myiprofile
    '''
    conn = _get_conn(region=region, key=key, keyid=keyid, profile=profile)

    try:
        conn.get_policy(_get_policy_arn(policy_name,
                    region=region, key=key, keyid=keyid, profile=profile))
        return True
    except boto.exception.BotoServerError:
        return False


def get_policy(policy_name,
               region=None, key=None, keyid=None, profile=None):
    '''
    Check to see if policy exists.

    CLI Example:

    .. code-block:: bash

        salt myminion boto_iam.instance_profile_exists myiprofile
    '''
    conn = _get_conn(region=region, key=key, keyid=keyid, profile=profile)

    try:
        ret = conn.get_policy(_get_policy_arn(policy_name,
                            region=region, key=key, keyid=keyid, profile=profile))
        return ret.get('get_policy_response', {}).get('get_policy_result', {})
    except boto.exception.BotoServerError:
        return None


def create_policy(policy_name, policy_document, path=None, description=None,
                 region=None, key=None, keyid=None, profile=None):
    '''
    Create a policy.

    CLI Example:

    .. code-block:: bash

        salt myminios boto_iam.create_policy mypolicy '{"Version": "2012-10-17", "Statement": [{ "Effect": "Allow", "Action": ["s3:Get*", "s3:List*"], "Resource": ["arn:aws:s3:::my-bucket/shared/*"]},]}'
    '''
    conn = _get_conn(region=region, key=key, keyid=keyid, profile=profile)

    if not isinstance(policy_document, six.string_types):
        policy_document = salt.utils.json.dumps(policy_document)
    params = {}
    for arg in 'path', 'description':
        if locals()[arg] is not None:
            params[arg] = locals()[arg]
    if policy_exists(policy_name, region, key, keyid, profile):
        return True
    try:
        conn.create_policy(policy_name, policy_document, **params)
        log.info('Created IAM policy %s.', policy_name)
    except boto.exception.BotoServerError as e:
        log.debug(e)
        log.error('Failed to create IAM policy %s.', policy_name)
        return False
    return True


def delete_policy(policy_name,
                  region=None, key=None, keyid=None, profile=None):
    '''
    Delete a policy.

    CLI Example:

    .. code-block:: bash

        salt myminion boto_iam.delete_policy mypolicy
    '''
    conn = _get_conn(region=region, key=key, keyid=keyid, profile=profile)

    policy_arn = _get_policy_arn(policy_name, region, key, keyid, profile)
    if not policy_exists(policy_arn, region, key, keyid, profile):
        return True
    try:
        conn.delete_policy(policy_arn)
        log.info('Deleted %s policy.', policy_name)
    except boto.exception.BotoServerError as e:
        aws = __utils__['boto.get_error'](e)
        log.debug(aws)
        log.error('Failed to delete %s policy: %s.', policy_name, aws.get('message'))
        return False
    return True


def list_policies(region=None, key=None, keyid=None, profile=None):
    '''
    List policies.

    CLI Example:

    .. code-block:: bash

        salt myminion boto_iam.list_policies
    '''
    conn = _get_conn(region=region, key=key, keyid=keyid, profile=profile)

    try:
        policies = []
        for ret in __utils__['boto.paged_call'](conn.list_policies):
            policies.append(ret.get('list_policies_response', {}).get('list_policies_result', {}).get('policies'))
        return policies
    except boto.exception.BotoServerError as e:
        log.debug(e)
        msg = 'Failed to list policy versions.'
        log.error(msg)
        return []


def policy_version_exists(policy_name, version_id,
                  region=None, key=None, keyid=None, profile=None):
    '''
    Check to see if policy exists.

    CLI Example:

    .. code-block:: bash

        salt myminion boto_iam.instance_profile_exists myiprofile
    '''
    conn = _get_conn(region=region, key=key, keyid=keyid, profile=profile)

    policy_arn = _get_policy_arn(policy_name, region, key, keyid, profile)
    try:
        conn.get_policy_version(policy_arn, version_id)
        return True
    except boto.exception.BotoServerError:
        return False


def get_policy_version(policy_name, version_id,
               region=None, key=None, keyid=None, profile=None):
    '''
    Check to see if policy exists.

    CLI Example:

    .. code-block:: bash

        salt myminion boto_iam.instance_profile_exists myiprofile
    '''
    conn = _get_conn(region=region, key=key, keyid=keyid, profile=profile)

    try:
        ret = conn.get_policy_version(_get_policy_arn(policy_name,
                            region=region, key=key, keyid=keyid, profile=profile), version_id)
        retval = ret.get('get_policy_version_response', {}).get('get_policy_version_result', {}).get('policy_version', {})
        retval['document'] = _unquote(retval.get('document'))
        return {'policy_version': retval}
    except boto.exception.BotoServerError:
        return None


def create_policy_version(policy_name, policy_document, set_as_default=None,
                 region=None, key=None, keyid=None, profile=None):
    '''
    Create a policy version.

    CLI Example:

    .. code-block:: bash

        salt myminios boto_iam.create_policy_version mypolicy '{"Version": "2012-10-17", "Statement": [{ "Effect": "Allow", "Action": ["s3:Get*", "s3:List*"], "Resource": ["arn:aws:s3:::my-bucket/shared/*"]},]}'
    '''
    conn = _get_conn(region=region, key=key, keyid=keyid, profile=profile)

    if not isinstance(policy_document, six.string_types):
        policy_document = salt.utils.json.dumps(policy_document)
    params = {}
    for arg in ('set_as_default',):
        if locals()[arg] is not None:
            params[arg] = locals()[arg]
    policy_arn = _get_policy_arn(policy_name, region, key, keyid, profile)
    try:
        ret = conn.create_policy_version(policy_arn, policy_document, **params)
        vid = ret.get('create_policy_version_response', {}).get('create_policy_version_result', {}).get('policy_version', {}).get('version_id')
        log.info('Created IAM policy %s version %s.', policy_name, vid)
        return {'created': True, 'version_id': vid}
    except boto.exception.BotoServerError as e:
        log.debug(e)
        log.error('Failed to create IAM policy %s version %s.', policy_name, vid)
        return {'created': False, 'error': __utils__['boto.get_error'](e)}


def delete_policy_version(policy_name, version_id,
                  region=None, key=None, keyid=None, profile=None):
    '''
    Delete a policy version.

    CLI Example:

    .. code-block:: bash

        salt myminion boto_iam.delete_policy_version mypolicy v1
    '''
    conn = _get_conn(region=region, key=key, keyid=keyid, profile=profile)

    policy_arn = _get_policy_arn(policy_name, region, key, keyid, profile)
    if not policy_version_exists(policy_arn, version_id, region, key, keyid, profile):
        return True
    try:
        conn.delete_policy_version(policy_arn, version_id)
        log.info('Deleted IAM policy %s version %s.', policy_name, version_id)
    except boto.exception.BotoServerError as e:
        aws = __utils__['boto.get_error'](e)
        log.debug(aws)
        log.error('Failed to delete IAM policy %s version %s: %s',
                  policy_name, version_id, aws.get('message'))
        return False
    return True


def list_policy_versions(policy_name,
                  region=None, key=None, keyid=None, profile=None):
    '''
    List versions of a policy.

    CLI Example:

    .. code-block:: bash

        salt myminion boto_iam.list_policy_versions mypolicy
    '''
    conn = _get_conn(region=region, key=key, keyid=keyid, profile=profile)

    policy_arn = _get_policy_arn(policy_name, region, key, keyid, profile)
    try:
        ret = conn.list_policy_versions(policy_arn)
        return ret.get('list_policy_versions_response', {}).get('list_policy_versions_result', {}).get('versions')
    except boto.exception.BotoServerError as e:
        log.debug(e)
        log.error('Failed to list versions for IAM policy %s.', policy_name)
        return []


def set_default_policy_version(policy_name, version_id,
                  region=None, key=None, keyid=None, profile=None):
    '''
    Set the default version of  a policy.

    CLI Example:

    .. code-block:: bash

        salt myminion boto_iam.set_default_policy_version mypolicy v1
    '''
    conn = _get_conn(region=region, key=key, keyid=keyid, profile=profile)

    policy_arn = _get_policy_arn(policy_name, region, key, keyid, profile)
    try:
        conn.set_default_policy_version(policy_arn, version_id)
        log.info('Set %s policy to version %s.', policy_name, version_id)
    except boto.exception.BotoServerError as e:
        aws = __utils__['boto.get_error'](e)
        log.debug(aws)
        log.error('Failed to set %s policy to version %s: %s',
                  policy_name, version_id, aws.get('message'))
        return False
    return True


def attach_user_policy(policy_name, user_name,
                  region=None, key=None, keyid=None, profile=None):
    '''
    Attach a managed policy to a user.

    CLI Example:

    .. code-block:: bash

        salt myminion boto_iam.attach_user_policy mypolicy myuser
    '''
    conn = _get_conn(region=region, key=key, keyid=keyid, profile=profile)

    policy_arn = _get_policy_arn(policy_name, region, key, keyid, profile)
    try:
        conn.attach_user_policy(policy_arn, user_name)
        log.info('Attached policy %s to IAM user %s.', policy_name, user_name)
    except boto.exception.BotoServerError as e:
        log.debug(e)
        log.error('Failed to attach %s policy to IAM user %s.', policy_name, user_name)
        return False
    return True


def detach_user_policy(policy_name, user_name,
                  region=None, key=None, keyid=None, profile=None):
    '''
    Detach a managed policy to a user.

    CLI Example:

    .. code-block:: bash

        salt myminion boto_iam.detach_user_policy mypolicy myuser
    '''
    conn = _get_conn(region=region, key=key, keyid=keyid, profile=profile)

    policy_arn = _get_policy_arn(policy_name, region, key, keyid, profile)
    try:
        conn.detach_user_policy(policy_arn, user_name)
        log.info('Detached %s policy from IAM user %s.', policy_name, user_name)
    except boto.exception.BotoServerError as e:
        log.debug(e)
        log.error('Failed to detach %s policy from IAM user %s.', policy_name, user_name)
        return False
    return True


def attach_group_policy(policy_name, group_name,
                  region=None, key=None, keyid=None, profile=None):
    '''
    Attach a managed policy to a group.

    CLI Example:

    .. code-block:: bash

        salt myminion boto_iam.attach_group_policy mypolicy mygroup
    '''
    conn = _get_conn(region=region, key=key, keyid=keyid, profile=profile)

    policy_arn = _get_policy_arn(policy_name, region, key, keyid, profile)
    try:
        conn.attach_group_policy(policy_arn, group_name)
        log.info('Attached policy %s to IAM group %s.', policy_name, group_name)
    except boto.exception.BotoServerError as e:
        log.debug(e)
        log.error('Failed to attach policy %s to IAM group %s.', policy_name, group_name)
        return False
    return True


def detach_group_policy(policy_name, group_name,
                  region=None, key=None, keyid=None, profile=None):
    '''
    Detach a managed policy to a group.

    CLI Example:

    .. code-block:: bash

        salt myminion boto_iam.detach_group_policy mypolicy mygroup
    '''
    conn = _get_conn(region=region, key=key, keyid=keyid, profile=profile)

    policy_arn = _get_policy_arn(policy_name, region, key, keyid, profile)
    try:
        conn.detach_group_policy(policy_arn, group_name)
        log.info('Detached policy %s from IAM group %s.', policy_name, group_name)
    except boto.exception.BotoServerError as e:
        log.debug(e)
        log.error('Failed to detach policy %s from IAM group %s.', policy_name, group_name)
        return False
    return True


def attach_role_policy(policy_name, role_name,
                  region=None, key=None, keyid=None, profile=None):
    '''
    Attach a managed policy to a role.

    CLI Example:

    .. code-block:: bash

        salt myminion boto_iam.attach_role_policy mypolicy myrole
    '''
    conn = _get_conn(region=region, key=key, keyid=keyid, profile=profile)

    policy_arn = _get_policy_arn(policy_name, region, key, keyid, profile)
    try:
        conn.attach_role_policy(policy_arn, role_name)
        log.info('Attached policy %s to IAM role %s.', policy_name, role_name)
    except boto.exception.BotoServerError as e:
        log.debug(e)
        log.error('Failed to attach policy %s to IAM role %s.', policy_name, role_name)
        return False
    return True


def detach_role_policy(policy_name, role_name,
                  region=None, key=None, keyid=None, profile=None):
    '''
    Detach a managed policy to a role.

    CLI Example:

    .. code-block:: bash

        salt myminion boto_iam.detach_role_policy mypolicy myrole
    '''
    conn = _get_conn(region=region, key=key, keyid=keyid, profile=profile)

    policy_arn = _get_policy_arn(policy_name, region, key, keyid, profile)
    try:
        conn.detach_role_policy(policy_arn, role_name)
        log.info('Detached policy %s from IAM role %s.', policy_name, role_name)
    except boto.exception.BotoServerError as e:
        log.debug(e)
        log.error('Failed to detach policy %s from IAM role %s.', policy_name, role_name)
        return False
    return True


def list_entities_for_policy(policy_name, path_prefix=None, entity_filter=None,
                  region=None, key=None, keyid=None, profile=None):
    '''
    List entities that a policy is attached to.

    CLI Example:

    .. code-block:: bash

        salt myminion boto_iam.list_entities_for_policy mypolicy
    '''
    conn = _get_conn(region=region, key=key, keyid=keyid, profile=profile)
    retries = 30

    params = {}
    for arg in ('path_prefix', 'entity_filter'):
        if locals()[arg] is not None:
            params[arg] = locals()[arg]

    policy_arn = _get_policy_arn(policy_name, region, key, keyid, profile)
    while retries:
        try:
            allret = {
              'policy_groups': [],
              'policy_users': [],
              'policy_roles': [],
            }
            for ret in __utils__['boto.paged_call'](conn.list_entities_for_policy, policy_arn=policy_arn, **params):
                for k, v in six.iteritems(allret):
                    v.extend(ret.get('list_entities_for_policy_response', {}).get('list_entities_for_policy_result', {}).get(k))
            return allret
        except boto.exception.BotoServerError as e:
            if e.error_code == 'Throttling':
                log.debug("Throttled by AWS API, will retry in 5 seconds...")
                time.sleep(5)
                retries -= 1
                continue
            log.error('Failed to list entities for IAM policy %s: %s', policy_name, e.message)
            return {}
    return {}


def list_attached_user_policies(user_name, path_prefix=None, entity_filter=None,
                  region=None, key=None, keyid=None, profile=None):
    '''
    List entities attached to the given user.

    CLI Example:

    .. code-block:: bash

        salt myminion boto_iam.list_entities_for_policy mypolicy
    '''
    conn = _get_conn(region=region, key=key, keyid=keyid, profile=profile)

    params = {'UserName': user_name}
    if path_prefix is not None:
        params['PathPrefix'] = path_prefix

    policies = []
    try:
        # Using conn.get_response is a bit of a hack, but it avoids having to
        # rewrite this whole module based on boto3
        for ret in __utils__['boto.paged_call'](conn.get_response, 'ListAttachedUserPolicies', params, list_marker='AttachedPolicies'):
            policies.extend(ret.get('list_attached_user_policies_response', {}).get('list_attached_user_policies_result', {}
                                   ).get('attached_policies', []))
        return policies
    except boto.exception.BotoServerError as e:
        log.debug(e)
        log.error('Failed to list attached policies for IAM user %s.', user_name)
        return []


def list_attached_group_policies(group_name, path_prefix=None, entity_filter=None,
                  region=None, key=None, keyid=None, profile=None):
    '''
    List entities attached to the given group.

    CLI Example:

    .. code-block:: bash

        salt myminion boto_iam.list_entities_for_policy mypolicy
    '''
    conn = _get_conn(region=region, key=key, keyid=keyid, profile=profile)

    params = {'GroupName': group_name}
    if path_prefix is not None:
        params['PathPrefix'] = path_prefix

    policies = []
    try:
        # Using conn.get_response is a bit of a hack, but it avoids having to
        # rewrite this whole module based on boto3
        for ret in __utils__['boto.paged_call'](conn.get_response, 'ListAttachedGroupPolicies', params, list_marker='AttachedPolicies'):
            policies.extend(ret.get('list_attached_group_policies_response', {}).get('list_attached_group_policies_result', {}
                                   ).get('attached_policies', []))
        return policies
    except boto.exception.BotoServerError as e:
        log.debug(e)
        log.error('Failed to list attached policies for IAM group %s.', group_name)
        return []


def list_attached_role_policies(role_name, path_prefix=None, entity_filter=None,
                  region=None, key=None, keyid=None, profile=None):
    '''
    List entities attached to the given role.

    CLI Example:

    .. code-block:: bash

        salt myminion boto_iam.list_entities_for_policy mypolicy
    '''
    conn = _get_conn(region=region, key=key, keyid=keyid, profile=profile)

    params = {'RoleName': role_name}
    if path_prefix is not None:
        params['PathPrefix'] = path_prefix

    policies = []
    try:
        # Using conn.get_response is a bit of a hack, but it avoids having to
        # rewrite this whole module based on boto3
        for ret in __utils__['boto.paged_call'](conn.get_response, 'ListAttachedRolePolicies', params, list_marker='AttachedPolicies'):
            policies.extend(ret.get('list_attached_role_policies_response', {}).get('list_attached_role_policies_result', {}
                                   ).get('attached_policies', []))
        return policies
    except boto.exception.BotoServerError as e:
        log.debug(e)
        log.error('Failed to list attached policies for IAM role %s.', role_name)
        return []


def create_saml_provider(name, saml_metadata_document, region=None, key=None, keyid=None, profile=None):
    '''
    Create SAML provider

    CLI Example:

    .. code-block:: bash

        salt myminion boto_iam.create_saml_provider my_saml_provider_name saml_metadata_document
    '''
    conn = _get_conn(region=region, key=key, keyid=keyid, profile=profile)
    try:
        conn.create_saml_provider(saml_metadata_document, name)
        log.info('Successfully created %s SAML provider.', name)
        return True
    except boto.exception.BotoServerError as e:
        aws = __utils__['boto.get_error'](e)
        log.debug(aws)
        log.error('Failed to create SAML provider %s.', name)
        return False


def get_saml_provider_arn(name, region=None, key=None, keyid=None, profile=None):
    '''
    Get SAML provider

    CLI Example:

    .. code-block:: bash

        salt myminion boto_iam.get_saml_provider_arn my_saml_provider_name
    '''
    conn = _get_conn(region=region, key=key, keyid=keyid, profile=profile)
    try:
        response = conn.list_saml_providers()
        for saml_provider in response.list_saml_providers_response.list_saml_providers_result.saml_provider_list:
            if saml_provider['arn'].endswith(':saml-provider/' + name):
                return saml_provider['arn']
        return False
    except boto.exception.BotoServerError as e:
        aws = __utils__['boto.get_error'](e)
        log.debug(aws)
        log.error('Failed to get ARN of SAML provider %s.', name)
        return False


def delete_saml_provider(name, region=None, key=None, keyid=None, profile=None):
    '''
    Delete SAML provider

    CLI Example:

    .. code-block:: bash

        salt myminion boto_iam.delete_saml_provider my_saml_provider_name
    '''
    conn = _get_conn(region=region, key=key, keyid=keyid, profile=profile)
    try:
        saml_provider_arn = get_saml_provider_arn(name, region=region, key=key, keyid=keyid, profile=profile)
        if not saml_provider_arn:
            log.info('SAML provider %s not found.', name)
            return True
        conn.delete_saml_provider(saml_provider_arn)
        log.info('Successfully deleted SAML provider %s.', name)
        return True
    except boto.exception.BotoServerError as e:
        aws = __utils__['boto.get_error'](e)
        log.debug(aws)
        log.error('Failed to delete SAML provider %s.', name)
        return False


def list_saml_providers(region=None, key=None, keyid=None, profile=None):
    '''
    List SAML providers.

    CLI Example:

    .. code-block:: bash

        salt myminion boto_iam.list_saml_providers
    '''
    conn = _get_conn(region=region, key=key, keyid=keyid, profile=profile)
    try:
        providers = []
        info = conn.list_saml_providers()
        for arn in info['list_saml_providers_response']['list_saml_providers_result']['saml_provider_list']:
            providers.append(arn['arn'].rsplit('/', 1)[1])
        return providers
    except boto.exception.BotoServerError as e:
        log.debug(__utils__['boto.get_error'](e))
        log.error('Failed to get list of SAML providers.')
        return False


def get_saml_provider(name, region=None, key=None, keyid=None, profile=None):
    '''
    Get SAML provider document.

    CLI Example:

    .. code-block:: bash

        salt myminion boto_iam.get_saml_provider arn
    '''
    conn = _get_conn(region=region, key=key, keyid=keyid, profile=profile)
    try:
        provider = conn.get_saml_provider(name)
        return provider['get_saml_provider_response']['get_saml_provider_result']['saml_metadata_document']
    except boto.exception.BotoServerError as e:
        log.debug(__utils__['boto.get_error'](e))
        log.error('Failed to get SAML provider document %s.', name)
        return False


def update_saml_provider(name, saml_metadata_document, region=None, key=None, keyid=None, profile=None):
    '''
    Update SAML provider.

    CLI Example:

    .. code-block:: bash

        salt myminion boto_iam.update_saml_provider my_saml_provider_name saml_metadata_document
    '''
    conn = _get_conn(region=region, key=key, keyid=keyid, profile=profile)
    try:
        saml_provider_arn = get_saml_provider_arn(name, region=region, key=key, keyid=keyid, profile=profile)
        if not saml_provider_arn:
            log.info('SAML provider %s not found.', name)
            return False
        if conn.update_saml_provider(name, saml_metadata_document):
            return True
        return False
    except boto.exception.BotoServerError as e:
        log.debug(__utils__['boto.get_error'](e))
        log.error('Failed to update SAML provider %s.', name)
        return False<|MERGE_RESOLUTION|>--- conflicted
+++ resolved
@@ -780,7 +780,6 @@
 
         salt myminion boto_iam.create_login_profile user_name password
     '''
-<<<<<<< HEAD
     conn3 = __utils__['boto3.get_connection']('iam', region=region, key=key,
                       keyid=keyid, profile=profile)
     try:
@@ -793,11 +792,6 @@
         log.debug(e)
         err = e.response.get('Error', {}).get('Message')
         log.error('Failed to create profile for IAM user {0}: {1}'.format(user_name, err))
-=======
-    user = get_user(user_name, region, key, keyid, profile)
-    if not user:
-        log.error('IAM user %s does not exist', user_name)
->>>>>>> 8aaac011
         return False
 
 
@@ -817,29 +811,17 @@
     '''
     conn3 = __utils__['boto3.get_connection']('iam', region=region, key=key, keyid=keyid, profile=profile)
     try:
-<<<<<<< HEAD
         args = {'UserName': user_name, 'PasswordResetRequired': password_reset_required}
         args.update({'Password': password}) if password is not None else None  # pylint: disable=W0106
         conn3.update_login_profile(**args)  # returns None on success
         info = conn3.get_login_profile(UserName=user_name)
         log.info('Updated profile for IAM user {0}.'.format(user_name))
         info.pop('ResponseMetadata')
-=======
-        info = conn.create_login_profile(user_name, password)
-        log.info('Created profile for IAM user %s.', user_name)
->>>>>>> 8aaac011
         return info
     except botocore.exceptions.ClientError as e:
         log.debug(e)
-<<<<<<< HEAD
         err = e.response.get('Error', {}).get('Message')
         log.error('Failed to update profile for IAM user {0}: {1}'.format(user_name, err))
-=======
-        if 'Conflict' in e:
-            log.info('Profile already exists for IAM user %s.', user_name)
-            return 'Conflict'
-        log.error('Failed to update profile for IAM user %s.', user_name)
->>>>>>> 8aaac011
         return False
 
 
