--- conflicted
+++ resolved
@@ -118,11 +118,7 @@
     return ret
 
 
-<<<<<<< HEAD
-def install(feature, recurse=False, restart=False):
-=======
-def install(feature, recurse=False, source=None, restart=False, exclude=None):
->>>>>>> 261baeb5
+def install(feature, recurse=False, restart=False, source=None, exclude=None):
     '''
     Install a feature
 
@@ -165,21 +161,15 @@
         salt '*' win_servermanager.install SNMP-Service True
         salt '*' win_servermanager.install TFTP-Client source=d:\\side-by-side
     '''
-<<<<<<< HEAD
 
     # Use Install-WindowsFeature on Windows 8 (osversion 6.2) and later minions. Includes Windows 2012+.
     # Default to Add-WindowsFeature for earlier releases of Windows.
     # The newer command makes management tools optional so add them for partity with old behavior.
     command = 'Add-WindowsFeature'
     management_tools = ''
-    if LooseVersion(__grains__['osversion']) >= LooseVersion('6.2'):
+    if salt.utils.version_cmp(__grains__['osversion'], '6.2') >= 0:
         command = 'Install-WindowsFeature'
         management_tools = '-IncludeManagementTools'
-=======
-    mgmt_tools = ''
-    if salt.utils.version_cmp(__grains__['osversion'], '6.2') >= 0:
-        mgmt_tools = '-IncludeManagementTools'
->>>>>>> 261baeb5
 
     sub = ''
     if recurse:
@@ -189,24 +179,18 @@
     if restart:
         rst = '-Restart'
 
-<<<<<<< HEAD
+    src = ''
+    if source is not None:
+        src = '-Source {0}'.format(source)
+
     cmd = '{0} -Name {1} {2} {3} {4} ' \
           '-ErrorAction SilentlyContinue ' \
           '-WarningAction SilentlyContinue'.format(command,
                                                    _cmd_quote(feature),
                                                    sub,
+                                                   src,
                                                    rst,
                                                    management_tools)
-=======
-    src = ''
-    if source is not None:
-        src = '-Source {0}'.format(source)
-
-    cmd = 'Add-WindowsFeature -Name {0} {1} {2} {3} {4} ' \
-          '-ErrorAction SilentlyContinue ' \
-          '-WarningAction SilentlyContinue'\
-          .format(_cmd_quote(feature), mgmt_tools, sub, src, rst)
->>>>>>> 261baeb5
     out = _pshell_json(cmd)
 
     if exclude is not None:
