# -*- coding: utf-8 -*-
'''
Module for managing timezone on POSIX-like systems.
'''
from __future__ import absolute_import

# Import python libs
import os
import errno
import logging
import re
import string

# Import salt libs
import salt.utils
import salt.utils.itertools
from salt.exceptions import SaltInvocationError, CommandExecutionError

log = logging.getLogger(__name__)


def __virtual__():
    '''
    Only work on POSIX-like systems
    '''
    if salt.utils.is_windows():
        return False
    return True


def _get_zone_solaris():
    tzfile = '/etc/TIMEZONE'
    with salt.utils.fopen(tzfile, 'r') as fp_:
        for line in fp_:
            if 'TZ=' in line:
                zonepart = line.rstrip('\n').split('=')[-1]
                return zonepart.strip('\'"') or 'UTC'
    raise CommandExecutionError('Unable to get timezone from ' + tzfile)


def _get_zone_sysconfig():
    tzfile = '/etc/sysconfig/clock'
    with salt.utils.fopen(tzfile, 'r') as fp_:
        for line in fp_:
            if re.match(r'^\s*#', line):
                continue
            if 'ZONE' in line and '=' in line:
                zonepart = line.rstrip('\n').split('=')[-1]
                return zonepart.strip('\'"') or 'UTC'
    raise CommandExecutionError('Unable to get timezone from ' + tzfile)


def _get_zone_etc_localtime():
    tzfile = '/etc/localtime'
    tzdir = '/usr/share/zoneinfo/'
    tzdir_len = len(tzdir)
    try:
        olson_name = os.path.normpath(
            os.path.join('/etc', os.readlink(tzfile))
        )
        if olson_name.startswith(tzdir):
            return olson_name[tzdir_len:]
    except OSError as exc:
        if exc.errno == errno.ENOENT:
            raise CommandExecutionError(tzfile + ' does not exist')
        elif exc.errno == errno.EINVAL:
            log.warning(
                tzfile + ' is not a symbolic link, attempting to match ' +
                tzfile + ' to zoneinfo files'
            )
            # Regular file. Try to match the hash.
            hash_type = __opts__.get('hash_type', 'md5')
            tzfile_hash = salt.utils.get_hash(tzfile, hash_type)
            # Not a link, just a copy of the tzdata file
            for root, dirs, files in os.walk(tzdir):
                for filename in files:
                    full_path = os.path.join(root, filename)
                    olson_name = full_path[tzdir_len:]
                    if olson_name[0] in string.ascii_lowercase:
                        continue
                    if tzfile_hash == \
                            salt.utils.get_hash(full_path, hash_type):
                        return olson_name
    raise CommandExecutionError('Unable to determine timezone')


def _get_zone_etc_timezone():
    with salt.utils.fopen('/etc/timezone', 'r') as fp_:
        return fp_.read().strip()


def get_zone():
    '''
    Get current timezone (i.e. America/Denver)

    CLI Example:

    .. code-block:: bash

        salt '*' timezone.get_zone
    '''
    cmd = ''
    if salt.utils.which('timedatectl'):
<<<<<<< HEAD
        out = __salt__['cmd.run'](['timedatectl'], python_shell=False)
        for line in (x.strip() for x in salt.utils.itertools.split(out, '\n')):
=======
        ret = __salt__['cmd.run_all'](['timedatectl'], python_shell=False)

        if ret['retcode'] > 0:
            msg = 'timedatectl failed: {0}'.format(ret['stderr'])
            raise CommandExecutionError(msg)

        for line in (x.strip() for x in ret['stdout'].splitlines()):
>>>>>>> 722327ee
            try:
                return re.match(r'Time ?zone:\s+(\S+)', line).group(1)
            except AttributeError:
                pass
        raise CommandExecutionError(
            'Failed to parse timedatectl output, this is likely a bug'
        )
    else:
        if __grains__['os'].lower() == 'centos':
            return _get_zone_etc_localtime()
        os_family = __grains__['os_family']
        for family in ('RedHat', 'Suse'):
            if family in os_family:
                return _get_zone_sysconfig()
        for family in ('Debian', 'Gentoo'):
            if family in os_family:
                return _get_zone_etc_timezone()
        if os_family in ('FreeBSD', 'OpenBSD', 'NetBSD'):
            return _get_zone_etc_localtime()
        elif 'Solaris' in os_family:
            return _get_zone_solaris()
    raise CommandExecutionError('Unable to get timezone')


def get_zonecode():
    '''
    Get current timezone (i.e. PST, MDT, etc)

    CLI Example:

    .. code-block:: bash

        salt '*' timezone.get_zonecode
    '''
    return __salt__['cmd.run'](['date', '+%Z'], python_shell=False)


def get_offset():
    '''
    Get current numeric timezone offset from UCT (i.e. -0700)

    CLI Example:

    .. code-block:: bash

        salt '*' timezone.get_offset
    '''
    return __salt__['cmd.run'](['date', '+%z'], python_shell=False)


def set_zone(timezone):
    '''
    Unlinks, then symlinks /etc/localtime to the set timezone.

    The timezone is crucial to several system processes, each of which SHOULD
    be restarted (for instance, whatever you system uses as its cron and
    syslog daemons). This will not be automagically done and must be done
    manually!

    CLI Example:

    .. code-block:: bash

        salt '*' timezone.set_zone 'America/Denver'
    '''
    if salt.utils.which('timedatectl'):
        try:
            __salt__['cmd.run']('timedatectl set-timezone {0}'.format(timezone))
        except CommandExecutionError:
            pass

    if 'Solaris' in __grains__['os_family']:
        zonepath = '/usr/share/lib/zoneinfo/{0}'.format(timezone)
    else:
        zonepath = '/usr/share/zoneinfo/{0}'.format(timezone)
    if not os.path.exists(zonepath):
        return 'Zone does not exist: {0}'.format(zonepath)

    if os.path.exists('/etc/localtime'):
        os.unlink('/etc/localtime')

    if 'Solaris' in __grains__['os_family']:
        __salt__['file.sed'](
            '/etc/default/init', '^TZ=.*', 'TZ={0}'.format(timezone))
    else:
        os.symlink(zonepath, '/etc/localtime')

    if 'RedHat' in __grains__['os_family']:
        __salt__['file.sed'](
            '/etc/sysconfig/clock', '^ZONE=.*', 'ZONE="{0}"'.format(timezone))
    elif 'Suse' in __grains__['os_family']:
        __salt__['file.sed'](
            '/etc/sysconfig/clock', '^ZONE=.*', 'ZONE="{0}"'.format(timezone))
    elif 'Debian' in __grains__['os_family']:
        with salt.utils.fopen('/etc/timezone', 'w') as ofh:
            ofh.write(timezone.strip())
            ofh.write('\n')
    elif 'Gentoo' in __grains__['os_family']:
        with salt.utils.fopen('/etc/timezone', 'w') as ofh:
            ofh.write(timezone)

    return True


def zone_compare(timezone):
    '''
    Compares the given timezone name with the system timezone name.
    Checks the hash sum between the given timezone, and the one set in
    /etc/localtime. Returns True if names and hash sums match, and False if not.
    Mostly useful for running state checks.

    CLI Example:

    .. code-block:: bash

        salt '*' timezone.zone_compare 'America/Denver'
    '''
    if 'Solaris' in __grains__['os_family']:
        return 'Not implemented for Solaris family'

    curtzstring = get_zone()
    if curtzstring != timezone:
        return False

    tzfile = '/etc/localtime'
    zonepath = '/usr/share/zoneinfo/{0}'.format(timezone)

    if not os.path.exists(tzfile):
        return 'Error: {0} does not exist.'.format(tzfile)

    hash_type = __opts__.get('hash_type', 'md5')

    try:
        usrzone = salt.utils.get_hash(zonepath, hash_type)
    except IOError as exc:
        raise SaltInvocationError('Invalid timezone \'{0}\''.format(timezone))

    try:
        etczone = salt.utils.get_hash(tzfile, hash_type)
    except IOError as exc:
        raise CommandExecutionError(
            'Problem reading timezone file {0}: {1}'
            .format(tzfile, exc.strerror)
        )

    if usrzone == etczone:
        return True
    return False


def get_hwclock():
    '''
    Get current hardware clock setting (UTC or localtime)

    CLI Example:

    .. code-block:: bash

        salt '*' timezone.get_hwclock
    '''
    cmd = ''
    if salt.utils.which('timedatectl'):
        out = __salt__['cmd.run'](['timedatectl'], python_shell=False)
        for line in (x.strip() for x in out.splitlines()):
            if 'rtc in local tz' in line.lower():
                try:
                    if line.split(':')[-1].strip().lower() == 'yes':
                        return 'localtime'
                    else:
                        return 'UTC'
                except IndexError:
                    pass
        raise CommandExecutionError(
            'Failed to parse timedatectl output, this is likely a bug'
        )
    else:
        os_family = __grains__['os_family']
        for family in ('RedHat', 'Suse'):
            if family in os_family:
                cmd = ['tail', '-n', '1', '/etc/adjtime']
                return __salt__['cmd.run'](cmd, python_shell=False)
        if 'Debian' in __grains__['os_family']:
            # Original way to look up hwclock on Debian-based systems
            try:
                with salt.utils.fopen('/etc/default/rcS', 'r') as fp_:
                    for line in fp_:
                        if re.match(r'^\s*#', line):
                            continue
                        if 'UTC=' in line:
                            is_utc = line.rstrip('\n').split('=')[-1].lower()
                            if is_utc == 'yes':
                                return 'UTC'
                            else:
                                return 'localtime'
            except IOError as exc:
                pass
            # Since Wheezy
            cmd = ['tail', '-n', '1', '/etc/adjtime']
            return __salt__['cmd.run'](cmd, python_shell=False)
        elif 'Gentoo' in __grains__['os_family']:
            offset_file = '/etc/conf.d/hwclock'
            try:
                with salt.utils.fopen(offset_file, 'r') as fp_:
                    for line in fp_:
                        if line.startswith('clock='):
                            line = line.rstrip('\n')
                            return line.split('=')[-1].strip('\'"')
                    raise CommandExecutionError(
                        'Offset information not found in {0}'.format(
                            offset_file
                        )
                    )
            except IOError as exc:
                raise CommandExecutionError(
                    'Problem reading offset file {0}: {1}'
                    .format(offset_file, exc.strerror)
                )
        elif 'Solaris' in __grains__['os_family']:
            offset_file = '/etc/rtc_config'
            try:
                with salt.utils.fopen(offset_file, 'r') as fp_:
                    for line in fp_:
                        if line.startswith('zone_info=GMT'):
                            return 'UTC'
                    return 'localtime'
            except IOError as exc:
                if exc.errno == errno.ENOENT:
                    # offset file does not exist
                    return 'UTC'
                raise CommandExecutionError(
                    'Problem reading offset file {0}: {1}'
                    .format(offset_file, exc.strerror)
                )


def set_hwclock(clock):
    '''
    Sets the hardware clock to be either UTC or localtime

    CLI Example:

    .. code-block:: bash

        salt '*' timezone.set_hwclock UTC
    '''
    timezone = get_zone()

    if 'Solaris' in __grains__['os_family']:
        if clock.lower() not in ('localtime', 'utc'):
            raise SaltInvocationError(
                'localtime and UTC are the only permitted values'
            )
        if 'sparc' in __grains__['cpuarch']:
            raise SaltInvocationError(
                'UTC is the only choice for SPARC architecture'
            )
        cmd = ['rtc', '-z', 'GMT' if clock.lower() == 'utc' else timezone]
        return __salt__['cmd.retcode'](cmd, python_shell=False) == 0

    zonepath = '/usr/share/zoneinfo/{0}'.format(timezone)

    if not os.path.exists(zonepath):
        raise CommandExecutionError(
            'Zone \'{0}\' does not exist'.format(zonepath)
        )

    os.unlink('/etc/localtime')
    os.symlink(zonepath, '/etc/localtime')

    if 'Arch' in __grains__['os_family']:
        cmd = ['timezonectl', 'set-local-rtc',
               'true' if clock == 'localtime' else 'false']
        return __salt__['cmd.retcode'](cmd, python_shell=False) == 0
    elif 'RedHat' in __grains__['os_family']:
        __salt__['file.sed'](
            '/etc/sysconfig/clock', '^ZONE=.*', 'ZONE="{0}"'.format(timezone))
    elif 'Suse' in __grains__['os_family']:
        __salt__['file.sed'](
            '/etc/sysconfig/clock', '^ZONE=.*', 'ZONE="{0}"'.format(timezone))
    elif 'Debian' in __grains__['os_family']:
        if clock == 'UTC':
            __salt__['file.sed']('/etc/default/rcS', '^UTC=.*', 'UTC=yes')
        elif clock == 'localtime':
            __salt__['file.sed']('/etc/default/rcS', '^UTC=.*', 'UTC=no')
    elif 'Gentoo' in __grains__['os_family']:
        __salt__['file.sed'](
            '/etc/conf.d/hwclock', '^clock=.*', 'clock="{0}"'.format(clock))

    return True<|MERGE_RESOLUTION|>--- conflicted
+++ resolved
@@ -101,18 +101,13 @@
     '''
     cmd = ''
     if salt.utils.which('timedatectl'):
-<<<<<<< HEAD
-        out = __salt__['cmd.run'](['timedatectl'], python_shell=False)
-        for line in (x.strip() for x in salt.utils.itertools.split(out, '\n')):
-=======
         ret = __salt__['cmd.run_all'](['timedatectl'], python_shell=False)
 
         if ret['retcode'] > 0:
             msg = 'timedatectl failed: {0}'.format(ret['stderr'])
             raise CommandExecutionError(msg)
 
-        for line in (x.strip() for x in ret['stdout'].splitlines()):
->>>>>>> 722327ee
+        for line in (x.strip() for x in salt.utils.itertools.split(ret['stdout'], '\n')):
             try:
                 return re.match(r'Time ?zone:\s+(\S+)', line).group(1)
             except AttributeError:
