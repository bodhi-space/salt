--- conflicted
+++ resolved
@@ -61,7 +61,6 @@
     return __virtualname__
 
 
-<<<<<<< HEAD
 class _Zypper(object):
     '''
     Zypper parallel caller.
@@ -284,10 +283,7 @@
 __zypper__ = _Zypper()
 
 
-def list_upgrades(refresh=True):
-=======
 def list_upgrades(refresh=True, **kwargs):
->>>>>>> 871f7966
     '''
     List all available package upgrades on this system
 
@@ -306,7 +302,13 @@
         refresh_db()
 
     ret = dict()
-    for update_node in __zypper__.nolock.xml.call('list-updates').getElementsByTagName('update'):
+    cmd = ['list-updates']
+    if 'fromrepo' in kwargs:
+        repo_name = kwargs['fromrepo']
+        if not isinstance(repo_name, six.string_types):
+            repo_name = str(repo_name)
+        cmd.extend(['--repo', repo_name])
+    for update_node in __zypper__.nolock.xml.call(*cmd).getElementsByTagName('update'):
         if update_node.getAttribute('kind') == 'package':
             ret[update_node.getAttribute('name')] = update_node.getAttribute('edition')
 
@@ -386,31 +388,9 @@
         salt '*' pkg.info_available <package1> <package2> <package3> ...
     '''
     ret = {}
-<<<<<<< HEAD
 
     if not names:
         return ret
-=======
-    cmd = ['zypper', 'list-updates']
-
-    repo = None
-    if 'fromrepo' in kwargs:
-        repo = kwargs['fromrepo'] \
-            if isinstance(kwargs['fromrepo'], six.string_types) \
-            else str(kwargs['fromrepo'])
-        cmd.extend(['--repo', repo])
-
-    call = __salt__['cmd.run_all'](cmd,
-                                   python_shell=False,
-                                   output_loglevel='trace')
-    if call['retcode'] != 0:
-        msg = 'Failed to get upgrades'
-        for key in ('stderr', 'stdout'):
-            if call[key]:
-                msg += ': ' + call[key]
-                break
-        raise CommandExecutionError(msg)
->>>>>>> 871f7966
     else:
         names = sorted(list(set(names)))
 
@@ -444,21 +424,6 @@
         if nfo.get('installed'):
             nfo['installed'] = nfo.get('installed').lower() == 'yes' and True or False
 
-<<<<<<< HEAD
-=======
-    # Repo name is not part of output when a repo is specified in the zypper
-    # command, so the information will be in a different column
-    name_idx, avail_idx = (2, 4) if repo is None else (1, 3)
-
-    for line in out.splitlines():
-        comps = [x.strip() for x in line.split('|')]
-        if comps[0] != 'v':
-            continue
-        try:
-            ret[comps[name_idx]] = comps[avail_idx]
-        except IndexError:
-            continue
->>>>>>> 871f7966
     return ret
 
 
