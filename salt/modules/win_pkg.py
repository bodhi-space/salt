# -*- coding: utf-8 -*-
'''
A module to manage software on Windows

.. important::
    If you feel that Salt should be using this module to manage packages on a
    minion, and it is using a different module (or gives an error similar to
    *'pkg.install' is not available*), see :ref:`here
    <module-provider-override>`.

The following functions require the existence of a :ref:`windows repository
<windows-package-manager>` metadata DB, typically created by running
:py:func:`pkg.refresh_db <salt.modules.win_pkg.refresh_db>`:

- :py:func:`pkg.get_repo_data <salt.modules.win_pkg.get_repo_data>`
- :py:func:`pkg.install <salt.modules.win_pkg.install>`
- :py:func:`pkg.latest_version <salt.modules.win_pkg.latest_version>`
- :py:func:`pkg.list_available <salt.modules.win_pkg.list_available>`
- :py:func:`pkg.list_pkgs <salt.modules.win_pkg.list_pkgs>`
- :py:func:`pkg.list_upgrades <salt.modules.win_pkg.list_upgrades>`
- :py:func:`pkg.remove <salt.modules.win_pkg.remove>`

If a metadata DB does not already exist and one of these functions is run, then
one will be created from the repo SLS files that are present.

As the creation of this metadata can take some time, the
:conf_minion:`winrepo_cache_expire_min` minion config option can be used to
suppress refreshes when the metadata is less than a given number of seconds
old.
'''

# Import python future libs
from __future__ import absolute_import
from __future__ import unicode_literals
import collections
import datetime
import errno
import logging
import os
import re
import time
import sys
from functools import cmp_to_key

# Import third party libs
from salt.ext import six
# pylint: disable=import-error,no-name-in-module
from salt.ext.six.moves.urllib.parse import urlparse as _urlparse

# Import salt libs
from salt.exceptions import (CommandExecutionError,
                             SaltInvocationError,
                             SaltRenderError)
<<<<<<< HEAD
import salt.utils.args
import salt.utils.data
import salt.utils.files
import salt.utils.hashutils
import salt.utils.path
import salt.utils.pkg
import salt.utils.platform
=======
import salt.utils  # Can be removed once is_true, get_hash, compare_dicts are moved
import salt.utils.args
import salt.utils.files
import salt.utils.path
import salt.utils.pkg
>>>>>>> ba614625
import salt.utils.versions
import salt.syspaths
import salt.payload
from salt.exceptions import MinionError
from salt.utils.versions import LooseVersion

log = logging.getLogger(__name__)

# Define the module's virtual name
__virtualname__ = 'pkg'


def __virtual__():
    '''
    Set the virtual pkg module if the os is Windows
    '''
    if salt.utils.platform.is_windows():
        return __virtualname__
    return (False, "Module win_pkg: module only works on Windows systems")


def latest_version(*names, **kwargs):
    '''
    Return the latest version of the named package available for upgrade or
    installation. If more than one package name is specified, a dict of
    name/version pairs is returned.

    If the latest version of a given package is already installed, an empty
    string will be returned for that package.

    Args:
        names (str): A single or multiple names to lookup

    Kwargs:
        saltenv (str): Salt environment. Default ``base``
        refresh (bool): Refresh package metadata. Default ``True``

    Returns:
        dict: A dictionary of packages with the latest version available

    CLI Example:

    .. code-block:: bash

        salt '*' pkg.latest_version <package name>
        salt '*' pkg.latest_version <package1> <package2> <package3> ...
    '''
    if not names:
        return ''

    # Initialize the return dict with empty strings
    ret = {}
    for name in names:
        ret[name] = ''

    saltenv = kwargs.get('saltenv', 'base')
    # Refresh before looking for the latest version available
    refresh = salt.utils.data.is_true(kwargs.get('refresh', True))

    # no need to call _refresh_db_conditional as list_pkgs will do it
    installed_pkgs = list_pkgs(
        versions_as_list=True, saltenv=saltenv, refresh=refresh)
    log.trace('List of installed packages: {0}'.format(installed_pkgs))

    # iterate over all requested package names
    for name in names:
        latest_installed = '0'

        # get latest installed version of package
        if name in installed_pkgs:
            log.trace('Determining latest installed version of %s', name)
            try:
                # installed_pkgs[name] Can be version number or 'Not Found'
                # 'Not Found' occurs when version number is not found in the registry
                latest_installed = sorted(
                    installed_pkgs[name],
                    key=cmp_to_key(_reverse_cmp_pkg_versions)
                ).pop()
            except IndexError:
                log.warning(
                    '%s was empty in pkg.list_pkgs return data, this is '
                    'probably a bug in list_pkgs', name
                )
            else:
                log.debug('Latest installed version of %s is %s',
                          name, latest_installed)

        # get latest available (from winrepo_dir) version of package
        pkg_info = _get_package_info(name, saltenv=saltenv)
        log.trace('Raw winrepo pkg_info for {0} is {1}'.format(name, pkg_info))

        # latest_available can be version number or 'latest' or even 'Not Found'
        latest_available = _get_latest_pkg_version(pkg_info)
        if latest_available:
            log.debug('Latest available version '
                      'of package {0} is {1}'.format(name, latest_available))

            # check, whether latest available version
            # is newer than latest installed version
<<<<<<< HEAD
            if salt.utils.versions.compare(ver1=str(latest_available),
                                           oper='>',
                                           ver2=str(latest_installed)):
=======
            if compare_versions(ver1=str(latest_available),
                                oper='>',
                                ver2=str(latest_installed)):
>>>>>>> ba614625
                log.debug('Upgrade of {0} from {1} to {2} '
                          'is available'.format(name,
                                                latest_installed,
                                                latest_available))
                ret[name] = latest_available
            else:
                log.debug('No newer version than {0} of {1} '
                          'is available'.format(latest_installed, name))
    if len(names) == 1:
        return ret[names[0]]
    return ret


def upgrade_available(name, **kwargs):
    '''
    Check whether or not an upgrade is available for a given package

    Args:
        name (str): The name of a single package

    Kwargs:
        refresh (bool): Refresh package metadata. Default ``True``
        saltenv (str): The salt environment. Default ``base``

    Returns:
        bool: True if new version available, otherwise False

    CLI Example:

    .. code-block:: bash

        salt '*' pkg.upgrade_available <package name>
    '''
    saltenv = kwargs.get('saltenv', 'base')
    # Refresh before looking for the latest version available,
    # same default as latest_version
    refresh = salt.utils.data.is_true(kwargs.get('refresh', True))

    # if latest_version returns blank, the latest version is already installed or
    # their is no package definition. This is a salt standard which could be improved.
    return latest_version(name, saltenv=saltenv, refresh=refresh) != ''


def list_upgrades(refresh=True, **kwargs):
    '''
    List all available package upgrades on this system

    Args:
        refresh (bool): Refresh package metadata. Default ``True``

    Kwargs:
        saltenv (str): Salt environment. Default ``base``

    Returns:
        dict: A dictionary of packages with available upgrades

    CLI Example:

    .. code-block:: bash

        salt '*' pkg.list_upgrades
    '''
    saltenv = kwargs.get('saltenv', 'base')
    refresh = salt.utils.data.is_true(refresh)
    _refresh_db_conditional(saltenv, force=refresh)

    installed_pkgs = list_pkgs(refresh=False, saltenv=saltenv)
    available_pkgs = get_repo_data(saltenv).get('repo')
    pkgs = {}
    for pkg in installed_pkgs:
        if pkg in available_pkgs:
            # latest_version() will be blank if the latest version is installed.
            # or the package name is wrong. Given we check available_pkgs, this
            # should not be the case of wrong package name.
            # Note: latest_version() is an expensive way to do this as it
            # calls list_pkgs each time.
            latest_ver = latest_version(pkg, refresh=False, saltenv=saltenv)
            if latest_ver:
                pkgs[pkg] = latest_ver

    return pkgs


def list_available(*names, **kwargs):
    '''
    Return a list of available versions of the specified package.

    Args:
        names (str): One or more package names

    Kwargs:

        saltenv (str): The salt environment to use. Default ``base``.

        refresh (bool): Refresh package metadata. Default ``False``.

        return_dict_always (bool):
            Default ``False`` dict when a single package name is queried.

    Returns:
        dict: The package name with its available versions

    .. code-block:: cfg

        {'<package name>': ['<version>', '<version>', ]}

    CLI Example:

    .. code-block:: bash

        salt '*' pkg.list_available <package name> return_dict_always=True
        salt '*' pkg.list_available <package name01> <package name02>
    '''
    if not names:
        return ''

    saltenv = kwargs.get('saltenv', 'base')
<<<<<<< HEAD
    refresh = salt.utils.data.is_true(kwargs.get('refresh', True))
=======
    refresh = salt.utils.is_true(kwargs.get('refresh', False))
>>>>>>> ba614625
    return_dict_always = \
        salt.utils.data.is_true(kwargs.get('return_dict_always', False))

    _refresh_db_conditional(saltenv, force=refresh)
    if len(names) == 1 and not return_dict_always:
        pkginfo = _get_package_info(names[0], saltenv=saltenv)
        if not pkginfo:
            return ''
        versions = sorted(
            list(pkginfo.keys()),
            key=cmp_to_key(_reverse_cmp_pkg_versions)
        )
    else:
        versions = {}
        for name in names:
            pkginfo = _get_package_info(name, saltenv=saltenv)
            if not pkginfo:
                continue
            verlist = sorted(
                list(pkginfo.keys()) if pkginfo else [],
                key=cmp_to_key(_reverse_cmp_pkg_versions)
            )
            versions[name] = verlist
    return versions


def version(*names, **kwargs):
    '''
    Returns a string representing the package version or an empty string if not
    installed. If more than one package name is specified, a dict of
    name/version pairs is returned.

    Args:
        name (str): One or more package names

    Kwargs:
        saltenv (str): The salt environment to use. Default ``base``.
        refresh (bool): Refresh package metadata. Default ``False``.

    Returns:
        str: version string when a single package is specified.
        dict: The package name(s) with the installed versions.

    .. code-block:: cfg
        {['<version>', '<version>', ]} OR
        {'<package name>': ['<version>', '<version>', ]}

    CLI Example:

    .. code-block:: bash

        salt '*' pkg.version <package name>
        salt '*' pkg.version <package name01> <package name02>

    '''
    # Standard is return empty string even if not a valid name
    # TODO: Look at returning an error across all platforms with
    # CommandExecutionError(msg,info={'errors': errors })
    # available_pkgs = get_repo_data(saltenv).get('repo')
    # for name in names:
    #    if name in available_pkgs:
    #        ret[name] = installed_pkgs.get(name, '')

    saltenv = kwargs.get('saltenv', 'base')
    installed_pkgs = list_pkgs(saltenv=saltenv, refresh=kwargs.get('refresh', False))

    if len(names) == 1:
        return installed_pkgs.get(names[0], '')

    ret = {}
    for name in names:
        ret[name] = installed_pkgs.get(name, '')
    return ret


def list_pkgs(versions_as_list=False, **kwargs):
    '''
    List the packages currently installed

    Args:

    Kwargs:
        saltenv (str): The salt environment to use. Default ``base``.
        refresh (bool): Refresh package metadata. Default ``False`.

    Returns:
        dict: A dictionary of installed software with versions installed

    .. code-block:: cfg

        {'<package_name>': '<version>'}

    CLI Example:

    .. code-block:: bash

        salt '*' pkg.list_pkgs
        salt '*' pkg.list_pkgs versions_as_list=True
    '''
    versions_as_list = salt.utils.data.is_true(versions_as_list)
    # not yet implemented or not applicable
    if any([salt.utils.data.is_true(kwargs.get(x))
            for x in ('removed', 'purge_desired')]):
        return {}
    saltenv = kwargs.get('saltenv', 'base')
    refresh = salt.utils.data.is_true(kwargs.get('refresh', False))
    _refresh_db_conditional(saltenv, force=refresh)

    ret = {}
    name_map = _get_name_map(saltenv)
    for pkg_name, val in six.iteritems(_get_reg_software()):
        if pkg_name in name_map:
            key = name_map[pkg_name]
            if val in ['(value not set)', 'Not Found', None, False]:
                # Look up version from winrepo
                pkg_info = _get_package_info(key, saltenv=saltenv)
                if not pkg_info:
                    continue
                for pkg_ver in pkg_info:
                    if pkg_info[pkg_ver]['full_name'] == pkg_name:
                        val = pkg_ver
        else:
            key = pkg_name
        __salt__['pkg_resource.add_pkg'](ret, key, val)

    __salt__['pkg_resource.sort_pkglist'](ret)
    if not versions_as_list:
        __salt__['pkg_resource.stringify'](ret)
    return ret


def _search_software(target):
    '''
    This searches the msi product databases for name matches of the list of
    target products, it will return a dict with values added to the list passed
    in
    '''
    search_results = {}
    software = dict(_get_reg_software().items())
    for key, value in six.iteritems(software):
        if key is not None:
            if target.lower() in key.lower():
                search_results[key] = value
    return search_results


def _get_reg_software():
    '''
    This searches the uninstall keys in the registry to find a match in the sub
    keys, it will return a dict with the display name as the key and the
    version as the value
    '''
    ignore_list = ['AddressBook',
                   'Connection Manager',
                   'DirectDrawEx',
                   'Fontcore',
                   'IE40',
                   'IE4Data',
                   'IE5BAKEX',
                   'IEData',
                   'MobileOptionPack',
                   'SchedulingAgent',
                   'WIC',
                   'Not Found',
                   '(value not set)',
                   '',
                   None]

    reg_software = {}

    hive = 'HKLM'
    key = "Software\\Microsoft\\Windows\\CurrentVersion\\Uninstall"

    def update(hive, key, reg_key, use_32bit):

        d_name = ''
        d_vers = ''

        d_name = __salt__['reg.read_value'](hive,
                                            '{0}\\{1}'.format(key, reg_key),
                                            'DisplayName',
                                            use_32bit)['vdata']

        d_vers = __salt__['reg.read_value'](hive,
                                            '{0}\\{1}'.format(key, reg_key),
                                            'DisplayVersion',
                                            use_32bit)['vdata']

        if d_name not in ignore_list:
            # some MS Office updates don't register a product name which means
            # their information is useless
            reg_software.update({d_name: str(d_vers)})

    for reg_key in __salt__['reg.list_keys'](hive, key):
        update(hive, key, reg_key, False)

    for reg_key in __salt__['reg.list_keys'](hive, key, True):
        update(hive, key, reg_key, True)

    return reg_software


def _refresh_db_conditional(saltenv, **kwargs):
    '''
    Internal use only in this module, has a different set of defaults and
    returns True or False. And supports checking the age of the existing
    generated metadata db, as well as ensure metadata db exists to begin with

    Args:
        saltenv (str): Salt environment

    Kwargs:

        force (bool):
            Force a refresh if the minimum age has been reached. Default is
            False.

        failhard (bool):
            If ``True``, an error will be raised if any repo SLS files failed to
            process.

    Returns:
        bool: True Fetched or Cache uptodate, False to indicate an issue

    :codeauthor: Damon Atkins <https://github.com/damon-atkins>
    '''
    force = salt.utils.data.is_true(kwargs.pop('force', False))
    failhard = salt.utils.data.is_true(kwargs.pop('failhard', False))
    expired_max = __opts__['winrepo_cache_expire_max']
    expired_min = __opts__['winrepo_cache_expire_min']

    repo_details = _get_repo_details(saltenv)

    # Skip force if age less than minimum age
    if force and expired_min > 0 and repo_details.winrepo_age < expired_min:
        log.info(
            'Refresh skipped, age of winrepo metadata in seconds (%s) is less '
            'than winrepo_cache_expire_min (%s)',
            repo_details.winrepo_age, expired_min
        )
        force = False

    # winrepo_age is -1 if repo db does not exist
    refresh = True if force \
        or repo_details.winrepo_age == -1 \
        or repo_details.winrepo_age > expired_max \
        else False

    if not refresh:
        log.debug(
            'Using existing pkg metadata db for saltenv \'%s\' (age is %s)',
            saltenv, datetime.timedelta(seconds=repo_details.winrepo_age)
        )
        return True

    if repo_details.winrepo_age == -1:
        # no repo meta db
        log.debug(
            'No winrepo.p cache file for saltenv \'%s\', creating one now',
            saltenv
        )

    results = refresh_db(saltenv=saltenv, verbose=False, failhard=failhard)
    try:
        # Return True if there were no failed winrepo SLS files, and False if
        # failures were reported.
        return not bool(results.get('failed', 0))
    except AttributeError:
        return False


def refresh_db(**kwargs):
    '''
    Fetches metadata files and calls :py:func:`pkg.genrepo
    <salt.modules.win_pkg.genrepo>` to compile updated repository metadata.

    Kwargs:

        saltenv (str): Salt environment. Default: ``base``

        verbose (bool):
            Return verbose data structure which includes 'success_list', a list
            of all sls files and the package names contained within. Default
            'False'

        failhard (bool):
            If ``True``, an error will be raised if any repo SLS files failed to
            process. If ``False``, no error will be raised, and a dictionary
            containing the full results will be returned.

    Returns:
        dict: A dictionary containing the results of the database refresh.

    .. Warning::
        When calling this command from a state using `module.run` be sure to
        pass `failhard: False`. Otherwise the state will report failure if it
        encounters a bad software definition file.

    CLI Example:

    .. code-block:: bash

        salt '*' pkg.refresh_db
        salt '*' pkg.refresh_db saltenv=base
    '''
    # Remove rtag file to keep multiple refreshes from happening in pkg states
    salt.utils.pkg.clear_rtag(__opts__)
    saltenv = kwargs.pop('saltenv', 'base')
    verbose = salt.utils.data.is_true(kwargs.pop('verbose', False))
    failhard = salt.utils.data.is_true(kwargs.pop('failhard', True))
    __context__.pop('winrepo.data', None)
    repo_details = _get_repo_details(saltenv)

    log.debug(
        'Refreshing pkg metadata db for saltenv \'%s\' (age of existing '
        'metadata is %s)',
        saltenv, datetime.timedelta(seconds=repo_details.winrepo_age)
    )

    # Clear minion repo-ng cache see #35342 discussion
    log.info('Removing all *.sls files under \'%s\'', repo_details.local_dest)
    failed = []
    for root, _, files in os.walk(repo_details.local_dest, followlinks=False):
        for name in files:
            if name.endswith('.sls'):
                full_filename = os.path.join(root, name)
                try:
                    os.remove(full_filename)
                except OSError as exc:
                    if exc.errno != errno.ENOENT:
                        log.error('Failed to remove %s: %s', full_filename, exc)
                        failed.append(full_filename)
    if failed:
        raise CommandExecutionError(
            'Failed to clear one or more winrepo cache files',
            info={'failed': failed}
        )

    # Cache repo-ng locally
    __salt__['cp.cache_dir'](
        repo_details.winrepo_source_dir,
        saltenv,
        include_pat='*.sls'
    )

    return genrepo(saltenv=saltenv, verbose=verbose, failhard=failhard)


def _get_repo_details(saltenv):
    '''
    Return repo details for the specified saltenv as a namedtuple
    '''
    contextkey = 'winrepo._get_repo_details.{0}'.format(saltenv)

    if contextkey in __context__:
        (winrepo_source_dir, local_dest, winrepo_file) = __context__[contextkey]
    else:
        winrepo_source_dir = __opts__['winrepo_source_dir']
        dirs = [__opts__['cachedir'], 'files', saltenv]
        url_parts = _urlparse(winrepo_source_dir)
        dirs.append(url_parts.netloc)
        dirs.extend(url_parts.path.strip('/').split('/'))
        local_dest = os.sep.join(dirs)

        winrepo_file = os.path.join(local_dest, 'winrepo.p')  # Default
        # Check for a valid windows file name
        if not re.search(r'[\/:*?"<>|]',
                         __opts__['winrepo_cachefile'],
                         flags=re.IGNORECASE):
            winrepo_file = os.path.join(
                local_dest,
                __opts__['winrepo_cachefile']
                )
        else:
            log.error(
                'minion configuration option \'winrepo_cachefile\' has been '
                'ignored as its value (%s) is invalid. Please ensure this '
                'option is set to a valid filename.',
                __opts__['winrepo_cachefile']
            )

        # Do some safety checks on the repo_path as its contents can be removed,
        # this includes check for bad coding
        system_root = os.environ.get('SystemRoot', r'C:\Windows')
        if not salt.utils.path.safe_path(
                path=local_dest,
                allow_path='\\'.join([system_root, 'TEMP'])):

            raise CommandExecutionError(
                'Attempting to delete files from a possibly unsafe location: '
                '{0}'.format(local_dest)
            )

        __context__[contextkey] = (winrepo_source_dir, local_dest, winrepo_file)

    try:
        os.makedirs(local_dest)
    except OSError as exc:
        if exc.errno != errno.EEXIST:
            raise CommandExecutionError(
                'Failed to create {0}: {1}'.format(local_dest, exc)
            )

    winrepo_age = -1
    try:
        stat_result = os.stat(winrepo_file)
        mtime = stat_result.st_mtime
        winrepo_age = time.time() - mtime
    except OSError as exc:
        if exc.errno != errno.ENOENT:
            raise CommandExecutionError(
                'Failed to get age of {0}: {1}'.format(winrepo_file, exc)
            )
    except AttributeError:
        # Shouldn't happen but log if it does
        log.warning('st_mtime missing from stat result %s', stat_result)
    except TypeError:
        # Shouldn't happen but log if it does
        log.warning('mtime of %s (%s) is an invalid type', winrepo_file, mtime)

    repo_details = collections.namedtuple(
        'RepoDetails',
        ('winrepo_source_dir', 'local_dest', 'winrepo_file', 'winrepo_age')
    )
    return repo_details(winrepo_source_dir, local_dest, winrepo_file, winrepo_age)


def genrepo(**kwargs):
    '''
    Generate package metedata db based on files within the winrepo_source_dir

    Kwargs:

        saltenv (str): Salt environment. Default: ``base``

        verbose (bool):
            Return verbose data structure which includes 'success_list', a list
            of all sls files and the package names contained within.
            Default ``False``.

        failhard (bool):
            If ``True``, an error will be raised if any repo SLS files failed
            to process. If ``False``, no error will be raised, and a dictionary
            containing the full results will be returned.

    Returns:
        dict: A dictionary of the results of the command

    CLI Example:

    .. code-block:: bash

        salt-run pkg.genrepo
        salt -G 'os:windows' pkg.genrepo verbose=true failhard=false
        salt -G 'os:windows' pkg.genrepo saltenv=base
    '''
    saltenv = kwargs.pop('saltenv', 'base')
    verbose = salt.utils.data.is_true(kwargs.pop('verbose', False))
    failhard = salt.utils.data.is_true(kwargs.pop('failhard', True))

    ret = {}
    successful_verbose = {}
    total_files_processed = 0
    ret['repo'] = {}
    ret['errors'] = {}
    repo_details = _get_repo_details(saltenv)

    for root, _, files in os.walk(repo_details.local_dest, followlinks=False):
        short_path = os.path.relpath(root, repo_details.local_dest)
        if short_path == '.':
            short_path = ''
        for name in files:
            if name.endswith('.sls'):
                total_files_processed += 1
                _repo_process_pkg_sls(
                    os.path.join(root, name),
                    os.path.join(short_path, name),
                    ret,
                    successful_verbose
                    )
    serial = salt.payload.Serial(__opts__)
    # TODO: 2016.11 has PY2 mode as 'w+b' develop has 'w+' ? PY3 is 'wb+'
    # also the reading of this is 'rb' in get_repo_data()
    mode = 'w+' if six.PY2 else 'wb+'
<<<<<<< HEAD
    with salt.utils.files.fopen(repo_details.winrepo_file, mode) as repo_cache:
=======

    with salt.utils.fopen(repo_details.winrepo_file, mode) as repo_cache:
>>>>>>> ba614625
        repo_cache.write(serial.dumps(ret))
    # For some reason we can not save ret into __context__['winrepo.data'] as this breaks due to utf8 issues
    successful_count = len(successful_verbose)
    error_count = len(ret['errors'])
    if verbose:
        results = {
            'total': total_files_processed,
            'success': successful_count,
            'failed': error_count,
            'success_list': successful_verbose,
            'failed_list': ret['errors']
            }
    else:
        if error_count > 0:
            results = {
                'total': total_files_processed,
                'success': successful_count,
                'failed': error_count,
                'failed_list': ret['errors']
                }
        else:
            results = {
                'total': total_files_processed,
                'success': successful_count,
                'failed': error_count
                }

    if error_count > 0 and failhard:
        raise CommandExecutionError(
            'Error occurred while generating repo db',
            info=results
        )
    else:
        return results


def _repo_process_pkg_sls(filename, short_path_name, ret, successful_verbose):
    renderers = salt.loader.render(__opts__, __salt__)

    def _failed_compile(msg):
        log.error(msg)
        ret.setdefault('errors', {})[short_path_name] = [msg]
        return False

    try:
        config = salt.template.compile_template(
            filename,
            renderers,
            __opts__['renderer'],
            __opts__.get('renderer_blacklist', ''),
            __opts__.get('renderer_whitelist', ''))
    except SaltRenderError as exc:
        msg = 'Failed to compile \'{0}\': {1}'.format(short_path_name, exc)
        return _failed_compile(msg)
    except Exception as exc:
        msg = 'Failed to read \'{0}\': {1}'.format(short_path_name, exc)
        return _failed_compile(msg)

    if config:
        revmap = {}
        errors = []
        for pkgname, versions in six.iteritems(config):
            if pkgname in ret['repo']:
                log.error(
                    'package \'%s\' within \'%s\' already defined, skipping',
                    pkgname, short_path_name
                )
                errors.append('package \'{0}\' already defined'.format(pkgname))
                break
            for version_str, repodata in six.iteritems(versions):
                # Ensure version is a string/unicode
                if not isinstance(version_str, six.string_types):
                    msg = (
                        'package \'{0}\'{{0}}, version number {1} '
                        'is not a string'.format(pkgname, version_str)
                    )
                    log.error(
                        msg.format(' within \'{0}\''.format(short_path_name))
                    )
                    errors.append(msg.format(''))
                    continue
                # Ensure version contains a dict
                if not isinstance(repodata, dict):
                    msg = (
                        'package \'{0}\'{{0}}, repo data for '
                        'version number {1} is not defined as a dictionary '
                        .format(pkgname, version_str)
                    )
                    log.error(
                        msg.format(' within \'{0}\''.format(short_path_name))
                    )
                    errors.append(msg.format(''))
                    continue
                revmap[repodata['full_name']] = pkgname
        if errors:
            ret.setdefault('errors', {})[short_path_name] = errors
        else:
            ret.setdefault('repo', {}).update(config)
            ret.setdefault('name_map', {}).update(revmap)
            successful_verbose[short_path_name] = config.keys()
    else:
        log.debug('No data within \'%s\' after processing', short_path_name)
        # no pkgname found after render
        successful_verbose[short_path_name] = []


def _get_source_sum(source_hash, file_path, saltenv):
    '''
    Extract the hash sum, whether it is in a remote hash file, or just a string.
    '''
    ret = dict()
    schemes = ('salt', 'http', 'https', 'ftp', 'swift', 's3', 'file')
    invalid_hash_msg = ("Source hash '{0}' format is invalid. It must be in "
                        "the format <hash type>=<hash>").format(source_hash)
    source_hash = str(source_hash)
    source_hash_scheme = _urlparse(source_hash).scheme

    if source_hash_scheme in schemes:
        # The source_hash is a file on a server
        cached_hash_file = __salt__['cp.cache_file'](source_hash, saltenv)

        if not cached_hash_file:
            raise CommandExecutionError(('Source hash file {0} not'
                                         ' found').format(source_hash))

        ret = __salt__['file.extract_hash'](cached_hash_file, '', file_path)
        if ret is None:
            raise SaltInvocationError(invalid_hash_msg)
    else:
        # The source_hash is a hash string
        items = source_hash.split('=', 1)

        if len(items) != 2:
            invalid_hash_msg = ('{0}, or it must be a supported protocol'
                                ': {1}').format(invalid_hash_msg,
                                                ', '.join(schemes))
            raise SaltInvocationError(invalid_hash_msg)

        ret['hash_type'], ret['hsum'] = [item.strip().lower() for item in items]

    return ret


def _get_msiexec(use_msiexec):
    '''
    Return if msiexec.exe will be used and the command to invoke it.
    '''
    if use_msiexec is False:
        return False, ''
    if isinstance(use_msiexec, six.string_types):
        if os.path.isfile(use_msiexec):
            return True, use_msiexec
        else:
            log.warning(("msiexec path '{0}' not found. Using system registered"
                         " msiexec instead").format(use_msiexec))
            use_msiexec = True
    if use_msiexec is True:
        return True, 'msiexec'


def install(name=None, refresh=False, pkgs=None, **kwargs):
    r'''
    Install the passed package(s) on the system using winrepo

    Args:

        name (str):
            The name of a single package, or a comma-separated list of packages
            to install. (no spaces after the commas)

        refresh (bool):
            Boolean value representing whether or not to refresh the winrepo db.
            Default ``False``.

        pkgs (list):
            A list of packages to install from a software repository. All
            packages listed under ``pkgs`` will be installed via a single
            command.

            You can specify a version by passing the item as a dict:

            CLI Example:

            .. code-block:: bash

                # will install the latest version of foo and bar
                salt '*' pkg.install pkgs='["foo", "bar"]'

                # will install the latest version of foo and version 1.2.3 of bar
                salt '*' pkg.install pkgs='["foo", {"bar": "1.2.3"}]'

    Kwargs:

        version (str):
            The specific version to install. If omitted, the latest version will
            be installed. Recommend for use when installing a single package.

            If passed with a list of packages in the ``pkgs`` parameter, the
            version will be ignored.

            CLI Example:

             .. code-block:: bash

                # Version is ignored
                salt '*' pkg.install pkgs="['foo', 'bar']" version=1.2.3

            If passed with a comma separated list in the ``name`` parameter, the
            version will apply to all packages in the list.

            CLI Example:

             .. code-block:: bash

                # Version 1.2.3 will apply to packages foo and bar
                salt '*' pkg.install foo,bar version=1.2.3

        extra_install_flags (str):
            Additional install flags that will be appended to the
            ``install_flags`` defined in the software definition file. Only
            applies when single package is passed.

        saltenv (str):
            Salt environment. Default 'base'

        report_reboot_exit_codes (bool):
            If the installer exits with a recognized exit code indicating that
            a reboot is required, the module function

               *win_system.set_reboot_required_witnessed*

            will be called, preserving the knowledge of this event for the
            remainder of the current boot session. For the time being, 3010 is
            the only recognized exit code. The value of this param defaults to
            True.

            .. versionadded:: 2016.11.0

    Returns:
        dict: Return a dict containing the new package names and versions

        If the package is installed by ``pkg.install``:

        .. code-block:: cfg

            {'<package>': {'old': '<old-version>',
                           'new': '<new-version>'}}

        If the package is already installed:

        .. code-block:: cfg

            {'<package>': {'current': '<current-version>'}}

    The following example will refresh the winrepo and install a single
    package, 7zip.

    CLI Example:

    .. code-block:: bash

        salt '*' pkg.install 7zip refresh=True

    CLI Example:

    .. code-block:: bash

        salt '*' pkg.install 7zip
        salt '*' pkg.install 7zip,filezilla
        salt '*' pkg.install pkgs='["7zip","filezilla"]'

    WinRepo Definition File Examples:

    The following example demonstrates the use of ``cache_file``. This would be
    used if you have multiple installers in the same directory that use the
    same ``install.ini`` file and you don't want to download the additional
    installers.

    .. code-block:: bash

        ntp:
          4.2.8:
            installer: 'salt://win/repo/ntp/ntp-4.2.8-win32-setup.exe'
            full_name: Meinberg NTP Windows Client
            locale: en_US
            reboot: False
            cache_file: 'salt://win/repo/ntp/install.ini'
            install_flags: '/USEFILE=C:\salt\var\cache\salt\minion\files\base\win\repo\ntp\install.ini'
            uninstaller: 'NTP/uninst.exe'

    The following example demonstrates the use of ``cache_dir``. It assumes a
    file named ``install.ini`` resides in the same directory as the installer.

    .. code-block:: bash

        ntp:
          4.2.8:
            installer: 'salt://win/repo/ntp/ntp-4.2.8-win32-setup.exe'
            full_name: Meinberg NTP Windows Client
            locale: en_US
            reboot: False
            cache_dir: True
            install_flags: '/USEFILE=C:\salt\var\cache\salt\minion\files\base\win\repo\ntp\install.ini'
            uninstaller: 'NTP/uninst.exe'
    '''
    ret = {}
    saltenv = kwargs.pop('saltenv', 'base')

    refresh = salt.utils.data.is_true(refresh)
    # no need to call _refresh_db_conditional as list_pkgs will do it

    # Make sure name or pkgs is passed
    if not name and not pkgs:
        return 'Must pass a single package or a list of packages'

    # Ignore pkg_type from parse_targets, Windows does not support the
    # "sources" argument
    pkg_params = __salt__['pkg_resource.parse_targets'](name, pkgs, **kwargs)[0]

    if len(pkg_params) > 1:
        if kwargs.get('extra_install_flags') is not None:
            log.warning('\'extra_install_flags\' argument will be ignored for '
                        'multiple package targets')

    # Windows expects an Options dictionary containing 'version'
    for pkg in pkg_params:
        pkg_params[pkg] = {'version': pkg_params[pkg]}

    if not pkg_params:
        log.error('No package definition found')
        return {}

    if not pkgs and len(pkg_params) == 1:
        # Only use the 'version' param if a single item was passed to the 'name'
        # parameter
        pkg_params = {
            name: {
                'version': kwargs.get('version'),
                'extra_install_flags': kwargs.get('extra_install_flags')
            }
        }

    # Get a list of currently installed software for comparison at the end
    old = list_pkgs(saltenv=saltenv, refresh=refresh)

    # Loop through each package
    changed = []
    latest = []
    for pkg_name, options in six.iteritems(pkg_params):

        # Load package information for the package
        pkginfo = _get_package_info(pkg_name, saltenv=saltenv)

        # Make sure pkginfo was found
        if not pkginfo:
            log.error('Unable to locate package {0}'.format(pkg_name))
            ret[pkg_name] = 'Unable to locate package {0}'.format(pkg_name)
            continue

        # Get the version number passed or the latest available (must be a string)
        version_num = ''
        if options:
            version_num = options.get('version', '')
            #  Using the salt cmdline with version=5.3 might be interpreted
            #  as a float it must be converted to a string in order for
            #  string matching to work.
            if not isinstance(version_num, six.string_types) and version_num is not None:
                version_num = str(version_num)

        if not version_num:
            # following can be version number or latest
            version_num = _get_latest_pkg_version(pkginfo)

        # Check if the version is already installed
        if version_num in old.get(pkg_name, '').split(',') \
                or (old.get(pkg_name, '') == 'Not Found'):
            # Desired version number already installed
            ret[pkg_name] = {'current': version_num}
            continue

        # If version number not installed, is the version available?
        elif version_num not in pkginfo:
            log.error('Version {0} not found for package '
                      '{1}'.format(version_num, pkg_name))
            ret[pkg_name] = {'not found': version_num}
            continue

        if 'latest' in pkginfo:
            latest.append(pkg_name)

        # Get the installer settings from winrepo.p
        installer = pkginfo[version_num].get('installer', '')
        cache_dir = pkginfo[version_num].get('cache_dir', False)
        cache_file = pkginfo[version_num].get('cache_file', '')

        # Is there an installer configured?
        if not installer:
            log.error('No installer configured for version {0} of package '
                      '{1}'.format(version_num, pkg_name))
            ret[pkg_name] = {'no installer': version_num}
            continue

        # Is the installer in a location that requires caching
        if installer.startswith(('salt:', 'http:', 'https:', 'ftp:')):

            # Check for the 'cache_dir' parameter in the .sls file
            # If true, the entire directory will be cached instead of the
            # individual file. This is useful for installations that are not
            # single files
            if cache_dir and installer.startswith('salt:'):
                path, _ = os.path.split(installer)
                __salt__['cp.cache_dir'](path,
                                         saltenv,
                                         False,
                                         None,
                                         'E@init.sls$')

            # Check to see if the cache_file is cached... if passed
            if cache_file and cache_file.startswith('salt:'):

                # Check to see if the file is cached
                cached_file = __salt__['cp.is_cached'](cache_file, saltenv)
                if not cached_file:
                    cached_file = __salt__['cp.cache_file'](cache_file, saltenv)

                # Make sure the cached file is the same as the source
                if __salt__['cp.hash_file'](cache_file, saltenv) != \
                        __salt__['cp.hash_file'](cached_file):
                    cached_file = __salt__['cp.cache_file'](cache_file, saltenv)

                    # Check if the cache_file was cached successfully
                    if not cached_file:
                        log.error('Unable to cache {0}'.format(cache_file))
                        ret[pkg_name] = {
                            'failed to cache cache_file': cache_file
                        }
                        continue

            # Check to see if the installer is cached
            cached_pkg = __salt__['cp.is_cached'](installer, saltenv)
            if not cached_pkg:
                # It's not cached. Cache it, mate.
                cached_pkg = __salt__['cp.cache_file'](installer, saltenv)

                # Check if the installer was cached successfully
                if not cached_pkg:
                    log.error('Unable to cache file {0} '
                              'from saltenv: {1}'.format(installer, saltenv))
                    ret[pkg_name] = {'unable to cache': installer}
                    continue

            # Compare the hash of the cached installer to the source only if the
            # file is hosted on salt:
            if installer.startswith('salt:'):
                if __salt__['cp.hash_file'](installer, saltenv) != \
                        __salt__['cp.hash_file'](cached_pkg):
                    try:
                        cached_pkg = __salt__['cp.cache_file'](installer, saltenv)
                    except MinionError as exc:
                        return '{0}: {1}'.format(exc, installer)

                    # Check if the installer was cached successfully
                    if not cached_pkg:
                        log.error('Unable to cache {0}'.format(installer))
                        ret[pkg_name] = {'unable to cache': installer}
                        continue
        else:
            # Run the installer directly (not hosted on salt:, https:, etc.)
            cached_pkg = installer

        # Fix non-windows slashes
        cached_pkg = cached_pkg.replace('/', '\\')
        cache_path, _ = os.path.split(cached_pkg)

        # Compare the hash sums
        source_hash = pkginfo[version_num].get('source_hash', False)
        if source_hash:
            source_sum = _get_source_sum(source_hash, cached_pkg, saltenv)
            log.debug('Source {0} hash: {1}'.format(source_sum['hash_type'],
                                                    source_sum['hsum']))

            cached_pkg_sum = salt.utils.hashutils.get_hash(cached_pkg,
                                                           source_sum['hash_type'])
            log.debug('Package {0} hash: {1}'.format(source_sum['hash_type'],
                                                     cached_pkg_sum))

            if source_sum['hsum'] != cached_pkg_sum:
                raise SaltInvocationError(
                    ("Source hash '{0}' does not match package hash"
                     " '{1}'").format(source_sum['hsum'], cached_pkg_sum)
                )
            log.debug('Source hash matches package hash.')

        # Get install flags
        install_flags = pkginfo[version_num].get('install_flags', '')
        if options and options.get('extra_install_flags'):
            install_flags = '{0} {1}'.format(
                install_flags,
                options.get('extra_install_flags', '')
            )

        # Compute msiexec string
        use_msiexec, msiexec = _get_msiexec(pkginfo[version_num].get('msiexec', False))

        # Build cmd and arguments
        # cmd and arguments must be separated for use with the task scheduler
        cmd_shell = os.getenv('ComSpec', '{0}\\system32\\cmd.exe'.format(os.getenv('WINDIR')))
        if use_msiexec:
            arguments = '"{0}" /I "{1}"'.format(msiexec, cached_pkg)
            if pkginfo[version_num].get('allusers', True):
<<<<<<< HEAD
                arguments.append('ALLUSERS="1"')
            arguments.extend(salt.utils.args.shlex_split(install_flags, posix=False))
        else:
            cmd = cached_pkg
            arguments = salt.utils.args.shlex_split(install_flags, posix=False)
=======
                arguments = '{0} ALLUSERS=1'.format(arguments)
        else:
            arguments = '"{0}"'.format(cached_pkg)

        if install_flags:
            arguments = '{0} {1}'.format(arguments, install_flags)
>>>>>>> ba614625

        # Install the software
        # Check Use Scheduler Option
        if pkginfo[version_num].get('use_scheduler', False):
<<<<<<< HEAD

            # Build Scheduled Task Parameters
            if use_msiexec:
                cmd = msiexec
                arguments = ['/i', cached_pkg]
                if pkginfo['version_num'].get('allusers', True):
                    arguments.append('ALLUSERS="1"')
                arguments.extend(salt.utils.args.shlex_split(install_flags))
            else:
                cmd = cached_pkg
                arguments = salt.utils.args.shlex_split(install_flags)

=======
>>>>>>> ba614625
            # Create Scheduled Task
            __salt__['task.create_task'](name='update-salt-software',
                                         user_name='System',
                                         force=True,
                                         action_type='Execute',
                                         cmd=cmd_shell,
                                         arguments='/s /c "{0}"'.format(arguments),
                                         start_in=cache_path,
                                         trigger_type='Once',
                                         start_date='1975-01-01',
                                         start_time='01:00',
                                         ac_only=False,
                                         stop_if_on_batteries=False)

            # Run Scheduled Task
            # Special handling for installing salt
            if re.search(r'salt[\s_.-]*minion',
                         pkg_name,
                         flags=re.IGNORECASE + re.UNICODE) is not None:
                ret[pkg_name] = {'install status': 'task started'}
                if not __salt__['task.run'](name='update-salt-software'):
                    log.error('Failed to install {0}'.format(pkg_name))
                    log.error('Scheduled Task failed to run')
                    ret[pkg_name] = {'install status': 'failed'}
                else:

                    # Make sure the task is running, try for 5 secs
                    from time import time
                    t_end = time() + 5
                    while time() < t_end:
                        task_running = __salt__['task.status'](
                                'update-salt-software') == 'Running'
                        if task_running:
                            break

                    if not task_running:
                        log.error(
                            'Failed to install {0}'.format(pkg_name))
                        log.error('Scheduled Task failed to run')
                        ret[pkg_name] = {'install status': 'failed'}

            # All other packages run with task scheduler
            else:
                if not __salt__['task.run_wait'](name='update-salt-software'):
                    log.error('Failed to install {0}'.format(pkg_name))
                    log.error('Scheduled Task failed to run')
                    ret[pkg_name] = {'install status': 'failed'}
        else:

            # Launch the command
            result = __salt__['cmd.run_all'](
                '"{0}" /s /c "{1}"'.format(cmd_shell, arguments),
                cache_path,
                output_loglevel='trace',
                python_shell=False,
                redirect_stderr=True)
            if not result['retcode']:
                ret[pkg_name] = {'install status': 'success'}
                changed.append(pkg_name)
            elif result['retcode'] == 3010:
                # 3010 is ERROR_SUCCESS_REBOOT_REQUIRED
                report_reboot_exit_codes = kwargs.pop(
                    'report_reboot_exit_codes', True)
                if report_reboot_exit_codes:
                    __salt__['system.set_reboot_required_witnessed']()
                ret[pkg_name] = {'install status': 'success, reboot required'}
                changed.append(pkg_name)
            else:
                log.error('Failed to install {0}'.format(pkg_name))
                log.error('retcode {0}'.format(result['retcode']))
                log.error('installer output: {0}'.format(result['stdout']))
                ret[pkg_name] = {'install status': 'failed'}

    # Get a new list of installed software
    new = list_pkgs(saltenv=saltenv)

    # For installers that have no specific version (ie: chrome)
    # The software definition file will have a version of 'latest'
    # In that case there's no way to know which version has been installed
    # Just return the current installed version
    if latest:
        for pkg_name in latest:
            if old.get(pkg_name, 'old') == new.get(pkg_name, 'new'):
                ret[pkg_name] = {'current': new[pkg_name]}

    # Check for changes in the registry
    difference = salt.utils.data.compare_dicts(old, new)

    # Compare the software list before and after
    # Add the difference to ret
    ret.update(difference)

    return ret


def upgrade(**kwargs):
    '''
    Upgrade all software. Currently not implemented

    Kwargs:
        saltenv (str): The salt environment to use. Default ``base``.
        refresh (bool): Refresh package metadata. Default ``True``.

    .. note::
        This feature is not yet implemented for Windows.

    Returns:
        dict: Empty dict, until implemented

    CLI Example:

    .. code-block:: bash

        salt '*' pkg.upgrade
    '''
    log.warning('pkg.upgrade not implemented on Windows yet')
    refresh = salt.utils.data.is_true(kwargs.get('refresh', True))
    saltenv = kwargs.get('saltenv', 'base')
    # Uncomment the below once pkg.upgrade has been implemented

    # if salt.utils.data.is_true(refresh):
    #    refresh_db()
    return {}


def remove(name=None, pkgs=None, version=None, **kwargs):
    '''
    Remove the passed package(s) from the system using winrepo

    .. versionadded:: 0.16.0

    Args:
        name (str):
            The name(s) of the package(s) to be uninstalled. Can be a
            single package or a comma delimited list of packages, no spaces.

        version (str):
            The version of the package to be uninstalled. If this option is
            used to to uninstall multiple packages, then this version will be
            applied to all targeted packages. Recommended using only when
            uninstalling a single package. If this parameter is omitted, the
            latest version will be uninstalled.

        pkgs (list):
            A list of packages to delete. Must be passed as a python list. The
            ``name`` parameter will be ignored if this option is passed.

    Kwargs:
        saltenv (str): Salt environment. Default ``base``
        refresh (bool): Refresh package metadata. Default ``False``

    Returns:
        dict: Returns a dict containing the changes.

        If the package is removed by ``pkg.remove``:

            {'<package>': {'old': '<old-version>',
                           'new': '<new-version>'}}

        If the package is already uninstalled:

            {'<package>': {'current': 'not installed'}}

    CLI Example:

    .. code-block:: bash

        salt '*' pkg.remove <package name>
        salt '*' pkg.remove <package1>,<package2>,<package3>
        salt '*' pkg.remove pkgs='["foo", "bar"]'
    '''
    saltenv = kwargs.get('saltenv', 'base')
    refresh = salt.utils.data.is_true(kwargs.get('refresh', False))
    # no need to call _refresh_db_conditional as list_pkgs will do it
    ret = {}

    # Make sure name or pkgs is passed
    if not name and not pkgs:
        return 'Must pass a single package or a list of packages'

    # Get package parameters
    pkg_params = __salt__['pkg_resource.parse_targets'](name, pkgs, **kwargs)[0]

    # Get a list of currently installed software for comparison at the end
    old = list_pkgs(saltenv=saltenv, refresh=refresh, versions_as_list=True)

    # Loop through each package
    changed = []
    for pkgname, version_num in six.iteritems(pkg_params):

        # Load package information for the package
        pkginfo = _get_package_info(pkgname, saltenv=saltenv)

        # Make sure pkginfo was found
        if not pkginfo:
            msg = 'Unable to locate package {0}'.format(pkgname)
            log.error(msg)
            ret[pkgname] = msg
            continue

        if version_num is not None:
            #  Using the salt cmdline with version=5.3 might be interpreted
            #  as a float it must be converted to a string in order for
            #  string matching to work.
            if not isinstance(version_num, six.string_types) and version_num is not None:
                version_num = str(version_num)
            if version_num not in pkginfo and 'latest' in pkginfo:
                version_num = 'latest'
        elif 'latest' in pkginfo:
            version_num = 'latest'

        # Check to see if package is installed on the system
        removal_targets = []
        if pkgname not in old:
            log.error('%s %s not installed', pkgname, version)
            ret[pkgname] = {'current': 'not installed'}
            continue
        else:
            if version_num is None:
                removal_targets.extend(old[pkgname])
            elif version_num not in old[pkgname] \
                    and 'Not Found' not in old[pkgname] \
                    and version_num != 'latest':
                log.error('%s %s not installed', pkgname, version)
                ret[pkgname] = {
                    'current': '{0} not installed'.format(version_num)
                }
                continue
            else:
                removal_targets.append(version_num)

        for target in removal_targets:

            # Get the uninstaller
            uninstaller = pkginfo[target].get('uninstaller', '')
            cache_dir = pkginfo[target].get('cache_dir', False)

            # If no uninstaller found, use the installer
            if not uninstaller:
                uninstaller = pkginfo[target].get('installer', '')

            # If still no uninstaller found, fail
            if not uninstaller:
                log.error(
                    'No installer or uninstaller configured for package %s',
                    pkgname,
                )
                ret[pkgname] = {'no uninstaller': target}
                continue

            # Where is the uninstaller
            if uninstaller.startswith(('salt:', 'http:', 'https:', 'ftp:')):

                # Check for the 'cache_dir' parameter in the .sls file
                # If true, the entire directory will be cached instead of the
                # individual file. This is useful for installations that are not
                # single files
                if cache_dir and uninstaller.startswith('salt:'):
                    path, _ = os.path.split(uninstaller)
                    __salt__['cp.cache_dir'](path,
                                             saltenv,
                                             False,
                                             None,
                                             'E@init.sls$')

                # Check to see if the uninstaller is cached
                cached_pkg = __salt__['cp.is_cached'](uninstaller, saltenv)
                if not cached_pkg:
                    # It's not cached. Cache it, mate.
                    cached_pkg = __salt__['cp.cache_file'](uninstaller, saltenv)

                    # Check if the uninstaller was cached successfully
                    if not cached_pkg:
                        log.error('Unable to cache %s', uninstaller)
                        ret[pkgname] = {'unable to cache': uninstaller}
                        continue

                # Compare the hash of the cached installer to the source only if
                # the file is hosted on salt:
                # TODO cp.cache_file does cache and hash checking? So why do it again?
                if uninstaller.startswith('salt:'):
                    if __salt__['cp.hash_file'](uninstaller, saltenv) != \
                            __salt__['cp.hash_file'](cached_pkg):
                        try:
                            cached_pkg = __salt__['cp.cache_file'](
                                uninstaller, saltenv)
                        except MinionError as exc:
                            return '{0}: {1}'.format(exc, uninstaller)

                        # Check if the installer was cached successfully
                        if not cached_pkg:
                            log.error('Unable to cache {0}'.format(uninstaller))
                            ret[pkgname] = {'unable to cache': uninstaller}
                            continue
            else:
                # Run the uninstaller directly
                # (not hosted on salt:, https:, etc.)
                cached_pkg = uninstaller

            # Fix non-windows slashes
            cached_pkg = cached_pkg.replace('/', '\\')
            cache_path, _ = os.path.split(cached_pkg)

            # Get parameters for cmd
            expanded_cached_pkg = str(os.path.expandvars(cached_pkg))
            expanded_cache_path = str(os.path.expandvars(cache_path))

            # Get uninstall flags
            uninstall_flags = pkginfo[target].get('uninstall_flags', '')

            if kwargs.get('extra_uninstall_flags'):
                uninstall_flags = '{0} {1}'.format(
                    uninstall_flags, kwargs.get('extra_uninstall_flags', ''))

            # Compute msiexec string
            use_msiexec, msiexec = _get_msiexec(pkginfo[target].get('msiexec', False))
            cmd_shell = os.getenv('ComSpec', '{0}\\system32\\cmd.exe'.format(os.getenv('WINDIR')))

            # Build cmd and arguments
            # cmd and arguments must be separated for use with the task scheduler
            if use_msiexec:
<<<<<<< HEAD
                cmd = msiexec
                arguments = ['/x']
                arguments.extend(salt.utils.args.shlex_split(uninstall_flags, posix=False))
            else:
                cmd = expanded_cached_pkg
                arguments = salt.utils.args.shlex_split(uninstall_flags, posix=False)
=======
                arguments = '"{0}" /X "{1}"'.format(msiexec, uninstaller if uninstaller else expanded_cached_pkg)
            else:
                arguments = '"{0}"'.format(expanded_cached_pkg)

            if uninstall_flags:
                arguments = '{0} {1}'.format(arguments, uninstall_flags)
>>>>>>> ba614625

            # Uninstall the software
            # Check Use Scheduler Option
            if pkginfo[target].get('use_scheduler', False):
                # Create Scheduled Task
                __salt__['task.create_task'](name='update-salt-software',
                                             user_name='System',
                                             force=True,
                                             action_type='Execute',
                                             cmd=cmd_shell,
                                             arguments='/s /c "{0}"'.format(arguments),
                                             start_in=expanded_cache_path,
                                             trigger_type='Once',
                                             start_date='1975-01-01',
                                             start_time='01:00',
                                             ac_only=False,
                                             stop_if_on_batteries=False)
                # Run Scheduled Task
                if not __salt__['task.run_wait'](name='update-salt-software'):
                    log.error('Failed to remove %s', pkgname)
                    log.error('Scheduled Task failed to run')
                    ret[pkgname] = {'uninstall status': 'failed'}
            else:
                # Launch the command
                result = __salt__['cmd.run_all'](
                        '"{0}" /s /c "{1}"'.format(cmd_shell, arguments),
                        expanded_cache_path,
                        output_loglevel='trace',
                        python_shell=False,
                        redirect_stderr=True)
                if not result['retcode']:
                    ret[pkgname] = {'uninstall status': 'success'}
                    changed.append(pkgname)
                else:
                    log.error('Failed to remove %s', pkgname)
                    log.error('retcode %s', result['retcode'])
                    log.error('uninstaller output: %s', result['stdout'])
                    ret[pkgname] = {'uninstall status': 'failed'}

    # Get a new list of installed software
    new = list_pkgs(saltenv=saltenv)

    # Take the "old" package list and convert the values to strings in
    # preparation for the comparison below.
    __salt__['pkg_resource.stringify'](old)

    difference = salt.utils.data.compare_dicts(old, new)
    tries = 0
    while not all(name in difference for name in changed) and tries <= 1000:
        new = list_pkgs(saltenv=saltenv)
        difference = salt.utils.data.compare_dicts(old, new)
        tries += 1
        if tries == 1000:
            ret['_comment'] = 'Registry not updated.'

    # Compare the software list before and after
    # Add the difference to ret
    ret.update(difference)

    return ret


def purge(name=None, pkgs=None, version=None, **kwargs):
    '''
    Package purges are not supported, this function is identical to
    ``remove()``.

    .. versionadded:: 0.16.0

    Args:

        name (str): The name of the package to be deleted.

        version (str):
            The version of the package to be deleted. If this option is
            used in combination with the ``pkgs`` option below, then this
            version will be applied to all targeted packages.

        pkgs (list):
            A list of packages to delete. Must be passed as a python
            list. The ``name`` parameter will be ignored if this option is
            passed.

    Kwargs:
        saltenv (str): Salt environment. Default ``base``
        refresh (bool): Refresh package metadata. Default ``False``

    Returns:
        dict: A dict containing the changes.

    CLI Example:

    .. code-block:: bash

        salt '*' pkg.purge <package name>
        salt '*' pkg.purge <package1>,<package2>,<package3>
        salt '*' pkg.purge pkgs='["foo", "bar"]'
    '''
    return remove(name=name,
                  pkgs=pkgs,
                  version=version,
                  **kwargs)


def get_repo_data(saltenv='base'):
    '''
    Returns the existing package meteadata db. Will create it, if it does not
    exist, however will not refresh it.

    Args:
        saltenv (str): Salt environment. Default ``base``

    Returns:
        dict: A dict containing contents of metadata db.

    CLI Example:

    .. code-block:: bash

        salt '*' pkg.get_repo_data
    '''
    # we only call refresh_db if it does not exist, as we want to return
    # the existing data even if its old, other parts of the code call this,
    # but they will call refresh if they need too.
    repo_details = _get_repo_details(saltenv)

    if repo_details.winrepo_age == -1:
        # no repo meta db
        log.debug('No winrepo.p cache file. Refresh pkg db now.')
        refresh_db(saltenv=saltenv)

    if 'winrepo.data' in __context__:
        log.trace('get_repo_data returning results from __context__')
        return __context__['winrepo.data']
    else:
        log.trace('get_repo_data called reading from disk')

    try:
        serial = salt.payload.Serial(__opts__)
        with salt.utils.files.fopen(repo_details.winrepo_file, 'rb') as repofile:
            try:
                repodata = serial.loads(repofile.read()) or {}
                __context__['winrepo.data'] = repodata
                return repodata
            except Exception as exc:
                log.exception(exc)
                return {}
    except IOError as exc:
        log.error('Not able to read repo file')
        log.exception(exc)
        return {}


def _get_name_map(saltenv='base'):
    '''
    Return a reverse map of full pkg names to the names recognized by winrepo.
    '''
    u_name_map = {}
    name_map = get_repo_data(saltenv).get('name_map', {})

    if not six.PY2:
        return name_map

    for k in name_map:
        u_name_map[k.decode('utf-8')] = name_map[k]
    return u_name_map


def _get_package_info(name, saltenv='base'):
    '''
    Return package info. Returns empty map if package not available
    TODO: Add option for version
    '''
    return get_repo_data(saltenv).get('repo', {}).get(name, {})


def _reverse_cmp_pkg_versions(pkg1, pkg2):
    '''
    Compare software package versions
    '''
    return 1 if LooseVersion(pkg1) > LooseVersion(pkg2) else -1


def _get_latest_pkg_version(pkginfo):
    if len(pkginfo) == 1:
        return next(six.iterkeys(pkginfo))
    try:
        return sorted(
            pkginfo,
            key=cmp_to_key(_reverse_cmp_pkg_versions)
        ).pop()
    except IndexError:
        return ''


def compare_versions(ver1='', oper='==', ver2=''):
    '''
    Compare software package versions

    Args:
        ver1 (str): A software version to compare
        oper (str): The operand to use to compare
        ver2 (str): A software version to compare

    Returns:
        bool: True if the comparison is valid, otherwise False

    CLI Example:

    .. code-block:: bash

        salt '*' pkg.compare_versions 1.2 >= 1.3
    '''
<<<<<<< HEAD
    return salt.utils.versions.compare(ver1, oper, ver2)
=======
    if not ver1:
        raise SaltInvocationError('compare_version, ver1 is blank')
    if not ver2:
        raise SaltInvocationError('compare_version, ver2 is blank')

    # Support version being the special meaning of 'latest'
    if ver1 == 'latest':
        ver1 = str(sys.maxsize)
    if ver2 == 'latest':
        ver2 = str(sys.maxsize)
    # Support version being the special meaning of 'Not Found'
    if ver1 == 'Not Found':
        ver1 = '0.0.0.0.0'
    if ver2 == 'Not Found':
        ver2 = '0.0.0.0.0'

    return salt.utils.compare_versions(ver1, oper, ver2, ignore_epoch=True)
>>>>>>> ba614625
<|MERGE_RESOLUTION|>--- conflicted
+++ resolved
@@ -51,7 +51,6 @@
 from salt.exceptions import (CommandExecutionError,
                              SaltInvocationError,
                              SaltRenderError)
-<<<<<<< HEAD
 import salt.utils.args
 import salt.utils.data
 import salt.utils.files
@@ -59,13 +58,6 @@
 import salt.utils.path
 import salt.utils.pkg
 import salt.utils.platform
-=======
-import salt.utils  # Can be removed once is_true, get_hash, compare_dicts are moved
-import salt.utils.args
-import salt.utils.files
-import salt.utils.path
-import salt.utils.pkg
->>>>>>> ba614625
 import salt.utils.versions
 import salt.syspaths
 import salt.payload
@@ -165,15 +157,9 @@
 
             # check, whether latest available version
             # is newer than latest installed version
-<<<<<<< HEAD
-            if salt.utils.versions.compare(ver1=str(latest_available),
-                                           oper='>',
-                                           ver2=str(latest_installed)):
-=======
             if compare_versions(ver1=str(latest_available),
                                 oper='>',
                                 ver2=str(latest_installed)):
->>>>>>> ba614625
                 log.debug('Upgrade of {0} from {1} to {2} '
                           'is available'.format(name,
                                                 latest_installed,
@@ -291,11 +277,7 @@
         return ''
 
     saltenv = kwargs.get('saltenv', 'base')
-<<<<<<< HEAD
-    refresh = salt.utils.data.is_true(kwargs.get('refresh', True))
-=======
-    refresh = salt.utils.is_true(kwargs.get('refresh', False))
->>>>>>> ba614625
+    refresh = salt.utils.data.is_true(kwargs.get('refresh', False))
     return_dict_always = \
         salt.utils.data.is_true(kwargs.get('return_dict_always', False))
 
@@ -780,12 +762,8 @@
     # TODO: 2016.11 has PY2 mode as 'w+b' develop has 'w+' ? PY3 is 'wb+'
     # also the reading of this is 'rb' in get_repo_data()
     mode = 'w+' if six.PY2 else 'wb+'
-<<<<<<< HEAD
+
     with salt.utils.files.fopen(repo_details.winrepo_file, mode) as repo_cache:
-=======
-
-    with salt.utils.fopen(repo_details.winrepo_file, mode) as repo_cache:
->>>>>>> ba614625
         repo_cache.write(serial.dumps(ret))
     # For some reason we can not save ret into __context__['winrepo.data'] as this breaks due to utf8 issues
     successful_count = len(successful_verbose)
@@ -1145,9 +1123,6 @@
             ret[pkg_name] = 'Unable to locate package {0}'.format(pkg_name)
             continue
 
-        # Get the version number passed or the latest available (must be a string)
-        version_num = ''
-        if options:
             version_num = options.get('version', '')
             #  Using the salt cmdline with version=5.3 might be interpreted
             #  as a float it must be converted to a string in order for
@@ -1296,39 +1271,16 @@
         if use_msiexec:
             arguments = '"{0}" /I "{1}"'.format(msiexec, cached_pkg)
             if pkginfo[version_num].get('allusers', True):
-<<<<<<< HEAD
-                arguments.append('ALLUSERS="1"')
-            arguments.extend(salt.utils.args.shlex_split(install_flags, posix=False))
-        else:
-            cmd = cached_pkg
-            arguments = salt.utils.args.shlex_split(install_flags, posix=False)
-=======
                 arguments = '{0} ALLUSERS=1'.format(arguments)
         else:
             arguments = '"{0}"'.format(cached_pkg)
 
         if install_flags:
             arguments = '{0} {1}'.format(arguments, install_flags)
->>>>>>> ba614625
 
         # Install the software
         # Check Use Scheduler Option
         if pkginfo[version_num].get('use_scheduler', False):
-<<<<<<< HEAD
-
-            # Build Scheduled Task Parameters
-            if use_msiexec:
-                cmd = msiexec
-                arguments = ['/i', cached_pkg]
-                if pkginfo['version_num'].get('allusers', True):
-                    arguments.append('ALLUSERS="1"')
-                arguments.extend(salt.utils.args.shlex_split(install_flags))
-            else:
-                cmd = cached_pkg
-                arguments = salt.utils.args.shlex_split(install_flags)
-
-=======
->>>>>>> ba614625
             # Create Scheduled Task
             __salt__['task.create_task'](name='update-salt-software',
                                          user_name='System',
@@ -1650,21 +1602,12 @@
             # Build cmd and arguments
             # cmd and arguments must be separated for use with the task scheduler
             if use_msiexec:
-<<<<<<< HEAD
-                cmd = msiexec
-                arguments = ['/x']
-                arguments.extend(salt.utils.args.shlex_split(uninstall_flags, posix=False))
-            else:
-                cmd = expanded_cached_pkg
-                arguments = salt.utils.args.shlex_split(uninstall_flags, posix=False)
-=======
                 arguments = '"{0}" /X "{1}"'.format(msiexec, uninstaller if uninstaller else expanded_cached_pkg)
             else:
                 arguments = '"{0}"'.format(expanded_cached_pkg)
 
             if uninstall_flags:
                 arguments = '{0} {1}'.format(arguments, uninstall_flags)
->>>>>>> ba614625
 
             # Uninstall the software
             # Check Use Scheduler Option
@@ -1878,9 +1821,6 @@
 
         salt '*' pkg.compare_versions 1.2 >= 1.3
     '''
-<<<<<<< HEAD
-    return salt.utils.versions.compare(ver1, oper, ver2)
-=======
     if not ver1:
         raise SaltInvocationError('compare_version, ver1 is blank')
     if not ver2:
@@ -1897,5 +1837,4 @@
     if ver2 == 'Not Found':
         ver2 = '0.0.0.0.0'
 
-    return salt.utils.compare_versions(ver1, oper, ver2, ignore_epoch=True)
->>>>>>> ba614625
+    return salt.utils.compare_versions(ver1, oper, ver2, ignore_epoch=True)