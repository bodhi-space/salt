# -*- coding: utf-8 -*-
'''
Take data from salt and "return" it into a raw file containing the json, with
one line per event.

Add the following to the minion or master configuration file.

.. code-block:: yaml

    rawfile_json.filename: <path_to_output_file>

Default is ``/var/log/salt/events``.

Common use is to log all events on the master. This can generate a lot of
noise, so you may wish to configure batch processing and/or configure the
:conf_master:`event_return_whitelist` or :conf_master:`event_return_blacklist`
to restrict the events that are written.
'''

# Import python libs
from __future__ import absolute_import, print_function, with_statement, unicode_literals
import logging

import salt.returners
import salt.utils.files
import salt.utils.json

log = logging.getLogger(__name__)

# Define the module's virtual name
__virtualname__ = 'rawfile_json'


def __virtual__():
    return __virtualname__


def _get_options(ret):
    '''
    Returns options used for the rawfile_json returner.
    '''
    defaults = {'filename': '/var/log/salt/events'}
    attrs = {'filename': 'filename'}
    _options = salt.returners.get_returner_options(__virtualname__,
                                                   ret,
                                                   attrs,
                                                   __salt__=__salt__,
                                                   __opts__=__opts__,
                                                   defaults=defaults)

    return _options


def returner(ret):
    '''
    Write the return data to a file on the minion.
    '''
    opts = _get_options({})  # Pass in empty ret, since this is a list of events
    try:
<<<<<<< HEAD
        with salt.utils.files.flopen(opts['filename'], 'a') as logfile:
            salt.utils.json.dump(ret, logfile)
            logfile.write(str('\n'))  # future lint: disable=blacklisted-function
    except:
        log.error('Could not write to rawdata_json file %s', opts['filename'])
=======
        with salt.utils.flopen(opts['filename'], 'a') as logfile:
            logfile.write(json.dumps(ret)+'\n')
    except Exception:
        log.error('Could not write to rawdata_json file {0}'.format(opts['filename']))
>>>>>>> aa560c5a
        raise


def event_return(events):
    '''
    Write event data (return data and non-return data) to file on the master.
    '''
    if len(events) == 0:
        # events is an empty list.
        # Don't open the logfile in vain.
        return
    opts = _get_options({})  # Pass in empty ret, since this is a list of events
    try:
<<<<<<< HEAD
        with salt.utils.files.flopen(opts['filename'], 'a') as logfile:
            for event in events:
                salt.utils.json.dump(event, logfile)
                logfile.write(str('\n'))  # future lint: disable=blacklisted-function
    except:
        log.error('Could not write to rawdata_json file %s', opts['filename'])
=======
        with salt.utils.flopen(opts['filename'], 'a') as logfile:
            for e in event:
                logfile.write(str(json.dumps(e))+'\n')
    except Exception:
        log.error('Could not write to rawdata_json file {0}'.format(opts['rawfile']))
>>>>>>> aa560c5a
        raise<|MERGE_RESOLUTION|>--- conflicted
+++ resolved
@@ -57,18 +57,11 @@
     '''
     opts = _get_options({})  # Pass in empty ret, since this is a list of events
     try:
-<<<<<<< HEAD
         with salt.utils.files.flopen(opts['filename'], 'a') as logfile:
             salt.utils.json.dump(ret, logfile)
             logfile.write(str('\n'))  # future lint: disable=blacklisted-function
-    except:
+    except Exception:
         log.error('Could not write to rawdata_json file %s', opts['filename'])
-=======
-        with salt.utils.flopen(opts['filename'], 'a') as logfile:
-            logfile.write(json.dumps(ret)+'\n')
-    except Exception:
-        log.error('Could not write to rawdata_json file {0}'.format(opts['filename']))
->>>>>>> aa560c5a
         raise
 
 
@@ -82,18 +75,10 @@
         return
     opts = _get_options({})  # Pass in empty ret, since this is a list of events
     try:
-<<<<<<< HEAD
         with salt.utils.files.flopen(opts['filename'], 'a') as logfile:
             for event in events:
                 salt.utils.json.dump(event, logfile)
                 logfile.write(str('\n'))  # future lint: disable=blacklisted-function
-    except:
+    except Exception:
         log.error('Could not write to rawdata_json file %s', opts['filename'])
-=======
-        with salt.utils.flopen(opts['filename'], 'a') as logfile:
-            for e in event:
-                logfile.write(str(json.dumps(e))+'\n')
-    except Exception:
-        log.error('Could not write to rawdata_json file {0}'.format(opts['rawfile']))
->>>>>>> aa560c5a
         raise