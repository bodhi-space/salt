# salt-call completion for fish shell
# This file contains common options and helper functions.

# README:
# Completion lines are structured as a table to make it easier edit them with
# vim or similar editors. Long lines (that are longer than the completion line
# until "-d 'help message'") are splitted. Descriptions are not splitted.
# TAB width is set to 4 chars!
# Completion lines are sorted by groups, in groups they are sorted by long
# option name (by alphabet).
# If you want to add some completions for arguments value you probably want to
# add line into __fish_salt_args_types variable. First column is the name of
# argument (_ is for unnamed arguments), second is the name of the function,
# last one is the type of the completion (you can use any types that have
# corresponding function __fish_salt_list_TYPE).
#
# VERSION:
# Generated from the help of salt programs on commit ad89a752f807d5ea00d3a9b3257d283ef6b69c10
#
# ISSUES:
# TODO: #1 add: salt-api salt-cloud salt-ssh salt-syndic
# TODO: #2 write tests (use https://github.com/terlar/fish-tank)
# TODO: #3 add completion for builtin states
# TODO: #4 use caching (see https://github.com/saltstack/salt/issues/15321)
# TODO: #5 add help to the positional arguments (like '(Minion)', '(Grain)')
# TODO: #6 add minion selection by grains (call "salt '*' grains.ls", use #4)
#  BUG: #7 salt-call autocompletion and salt packages not works; it hangs. Ask
#       fish devs?

# common general options (from --help)
set -l salt_programs \
salt salt-call salt-cp salt-key salt-master salt-minion \
salt-run salt-syndic
for program in $salt_programs
	complete -c $program     -f      -l version              -d "show program's version number and exit"
	complete -c $program     -f      -l versions-report      -d "show program's dependencies version number and exit"
	complete -c $program     -f -s h -l help                 -d "show help message and exit"
	complete -c $program     -r -s c -l config-dir           -d "Pass in an alternative configuration directory. Default: /etc/salt"
	# BUG: (log file is different for different programs)
	complete -c $program     -r      -l log-file             -d "Log file path. Default: /var/log/salt/master."
	complete -c $program     -x      -l log-file-level       -d "Logfile logging log level. Default: \"warning\"." -a "all garbage trace debug info warning error critical quiet"
	complete -c $program     -x -s l -l log-level            -d "logging log level. Default: \"warning\"." -a "all garbage trace debug info warning error critical quiet"
end
set -l salt_programs_crash salt salt-call salt-cp \
                           salt-key salt-run
for program in $salt_programs_crash
	complete -c $program     -f      -l hard-crash           -d "Raise any original exception rather than exiting gracefully. Default: False"
end
set -l salt_programs_output_color salt salt-call \
                                  salt-key salt-run
for program in $salt_programs_output_color
	for color in color colour
		complete -c $program -f      -l force-$color         -d "Force colored output"
		complete -c $program -f      -l no-$color            -d "Disable all colored output"
	end
end
set -l salt_programs_output salt salt-call salt-key
for program in $salt_programs_output
	for out in out output
		complete -c $program -x      -l $out                 -d "Print the output from the \"$program\" command using the specified outputter" -a "raw compact no_return grains overstatestage pprint json nested yaml highstate quiet key txt virt_query newline_values_only"
		complete -c $program -r      -l $out-file            -d "Write the output to the specified file"
		complete -c $program -x      -l $out-file-append     -d "Append the output to the specified file"
		complete -c $program -x      -l $out-indent          -d "Print the output indented by the provided value in spaces. Negative values disables indentation. Only applicable in outputters that support indentation."
	end
end
set -l salt_programs_doc salt salt-call salt-run
for program in $salt_programs_doc
	for doc in doc documentation
		complete -c $program -f -s d -l $doc                 -d "Display documentation for runners, pass a runner or runner.function to see documentation on only that runner or function."
	end
end
set -l salt_programs_select salt salt-cp
for program in $salt_programs_select
	complete -c $program     -f -s G -l grain                -d "Instead of using shell globs to evaluate the target use a grain value to identify targets, the syntax for the target is the grain key followed by a globexpression: \"os:Arch*\""
	complete -c $program     -f      -l grain-pcre           -d "Instead of using shell globs to evaluate the target use a grain value to identify targets, the syntax for the target is the grain key followed by a pcre regular expression: \"os:Arch.*\""
	complete -c $program     -f -s L -l list                 -d "Instead of using shell globs to evaluate the target servers, take a comma or space delimited list of servers."
	complete -c $program     -f -s N -l nodegroup            -d "Instead of using shell globs to evaluate the target use one of the predefined nodegroups to identify a list of targets."
	complete -c $program     -f -s E -l pcre                 -d "Instead of using shell globs to evaluate the target servers, use pcre regular expressions"
	complete -c $program     -f -s R -l range                -d "Instead of using shell globs to evaluate the target use a range expression to identify targets. Range expressions look like %cluster"
end
set -l salt_programs_user_daemon_pidfile \
salt-master salt-minion salt-syndic
for program in $salt_programs_user_daemon_pidfile
	complete -c $program     -x -s u -l user                 -d "Specify user to run $program"
	complete -c $program     -f -s d -l daemon               -d "Run the $program as a daemon"
	complete -c $program             -l pid-file             -d "Specify the location of the pidfile. Default: /var/run/$program.pid."
end
function __fish_salt_default_timeout
	echo (echo $argv[1] | sed '
	s/^salt$/5/g;
	s/^salt-call$/60/g;
	s/^salt-cp$/5/g;
	s/^salt-run$/1/g
	')
end
set -l salt_programs_timeout salt salt-call salt-cp \
                             salt-run
for program in $salt_programs_timeout
	complete -c $program     -x -s t -l timeout              -d "Change the timeout, if applicable, for the running command; default="(__fish_salt_default_timeout $program)
end
set -l salt_programs_return salt salt-cp
for program in $salt_programs_return
	complete -c $program     -x      -l return               -d "Set an alternative return method. By default salt will send the return data from the command back to the master, but the return data can be redirected into any number of systems, databases or applications."
end

<<<<<<< HEAD
=======
# salt general options (from --help)
for auth in auth eauth external-auth
	complete -c salt         -f -s a -l $auth                -d "Specify an external authentication system to use."
end
for batch in batch batch-size
	complete -c salt         -f -s b -l $batch               -d "Execute the salt job in batch mode, pass either the number of minions to batch at a time, or the percentage of minions to have runnin"
end
complete -c salt             -x      -l args-separator       -d "Set the special argument used as a delimiter between command arguments of compound commands. This is useful when one wants to pass commas as arguments to some of the commands in a compound command."
complete -c salt             -f      -l async                -d "Run the salt command but don't wait for a reply"
complete -c salt             -f -s C -l compound             -d "The compound target option allows for multiple target types to be evaluated, allowing for greater granularity in target matching. The compound target is space delimited, targets other than globs are preceded with an identifier matching the specific targets argument type: salt \"G@os:RedHat and webser* or E@database.*\""
complete -c salt             -f -s S -l ipcidr               -d "Match based on Subnet (CIDR notation) or IPv4 address."
complete -c salt             -f -s T -l make-token           -d "Generate and save an authentication token for re-use. The token is generated and made available for the period defined in the Salt Master."
complete -c salt             -x      -l password             -d "Password for external authentication"
complete -c salt             -f -s I -l pillar               -d "Instead of using shell globs to evaluate the target use a pillar value to identify targets, the syntax for the target is the pillar key followed by a globexpression: "role:production*""
complete -c salt             -f      -l show-timeout         -d "Display minions that timeout without the additional output of --verbose"
complete -c salt             -f      -l show-jid             -d "Display jid without the additional output of --verbose"
complete -c salt             -x      -l state-output         -d "Override the configured state_output value for minion output. Default: full"
complete -c salt             -f -s s -l static               -d "Return the data from minions as a group after they all return."
complete -c salt             -x      -l subset               -d "Execute the routine on a random subset of the targeted minions. The minions will be verified that they have the named function before executing"
complete -c salt             -f      -l summary              -d "Display summary information about a salt command"
complete -c salt             -x      -l username             -d "Username for external authentication"
complete -c salt             -f -s v -l verbose              -d "Turn on command verbosity, display jid and active job queries"

>>>>>>> 336a9d1e
# convinience functions
function __fish_salt_log
	echo $argv >&2
end

function __fish_salt_join
	# remove empty elements
	set a (echo $argv[2..-1] | sed 's/ /\n/g' | grep -Ev '^$')
	set delimiter $argv[1]
	printf "$delimiter%s" $a | cut -c 2-
end

function __fish_salt_clean_prefix
	set prefix '^'$argv[1]
	grep -E $prefix | sed "s/$prefix//g"
end

function __fish_salt_clean
	if [ $argv[1] = yaml ]
		__fish_salt_clean_prefix ' *- '
	else if [ $argv[1] = nested ]
		__fish_salt_clean_prefix '  *'
	end
end

function __fish_salt_lines_between
	set max 1024
	grep -A$max $argv[1] | grep -B$max $argv[2]
end

function __fish_salt_add_help
	sed "s/\$/\t$argv/"
end

function __fish_salt_underscore_to_space
	sed 's/^\w/\u&/g; s/_/ /g'
end

# information extraction from commandline

set -g __fish_salt_default_program 'salt'

# BUG: Completion doesn't work with correct commandline like
# salt --out raw server test.ping
# Consider rewriting using __fish_complete_subcommand
function __fish_salt_program
	set result (commandline -pco)
	if test -n "$result"
		if [ $result[1] = 'salt-call' ]; and contains -- '--local' $result
			set options '--local'
		end
		set result $result[1] $options
	else
		set result $__fish_salt_default_program
	end
	echo $result
end

function __fish_salt_save_first_commandline_token_not_matching_args_to
	set -l cli (commandline -pco) 
	for i in $cli
		if echo "$i" | grep -Ev (__fish_salt_join '|' $argv)
			set -g $argv[1] $i
			return 0
		end
	end
	return 1
end

function __fish_salt_commandline_tokens_not_matching_args
	set tokens (commandline -pco)
	set result 1
	for token in $tokens
		if echo "$token" | grep -Ev (__fish_salt_join '|' $argv)
			set result 0
		end
	end
	return $result
end

set __fish_salt_base_ignores (__fish_salt_join '|' $salt_programs '^-.*')

function __fish_salt_ignores_minion
	echo $__fish_salt_base_ignores
end

function __fish_salt_extract_minion
	__fish_salt_save_first_commandline_token_not_matching_args_to __fish_salt_extracted_minion (__fish_salt_ignores_minion)
end

function __fish_salt_minion
	__fish_salt_extract_minion > /dev/null
	echo $__fish_salt_extracted_minion
end

function __fish_salt_ignores_function
	__fish_salt_join '|' $__fish_salt_base_ignores (__fish_salt_minion)
end

function __fish_salt_extract_function
	__fish_salt_save_first_commandline_token_not_matching_args_to __fish_salt_extracted_function (__fish_salt_ignores_function)
end

function __fish_salt_function
	__fish_salt_extract_function > /dev/null
	echo $__fish_salt_extracted_function
end

function __fish_salt_ignores_args
	__fish_salt_join '|' (__fish_salt_ignores_function) (__fish_salt_function)
end

function __fish_salt_args
	__fish_salt_commandline_tokens_not_matching_args (__fish_salt_ignores_args)
end

set __fish_salt_arg_name_re '\w*='

function __fish_salt_arg_name
	set result (commandline -ct | grep -E --only-matching $__fish_salt_arg_name_re)
	if test -z $result
		set result '_='
	end
	echo $result | sed 's/=$//g'
end

function __fish_salt_arg_value
	commandline -ct | sed "s/$__fish_salt_arg_name_re//g"
end

function __fish_salt_arg_value_by_name
	set arg_name "$argv="
	__fish_salt_args | __fish_salt_clean_prefix $arg_name
end

# getting info from salt
set -g __fish_salt_format_options --no-color --log-level=quiet

function __fish_salt_exec
	set -l program (__fish_salt_program)
	set -l exe $program $__fish_salt_format_options $__fish_salt_format_options_temp  
	if [ $program = salt ]
		set exe $exe (__fish_salt_minion)
	end
	eval $exe $argv
end

function __fish_salt_exec_output
	set -g __fish_salt_format_options_temp "--output=$argv[1]"
	__fish_salt_exec $argv[2..-1]
	set -e __fish_salt_format_options_temp
end

function __fish_salt_exec_and_clean
	__fish_salt_exec_output $argv | __fish_salt_clean $argv[1]
end

function __fish_salt_list
	begin
		for arg_type in $argv
			set f_list '__fish_salt_list_'$arg_type
			eval $f_list | __fish_salt_add_help (echo $arg_type | __fish_salt_underscore_to_space)
		end
	end
end

set -g __fish_salt_args_types '
_                             cmd.retcode                     : minion_cmd
cmd                           cmd.retcode                     : minion_cmd
shell                         cmd.retcode                     : minion_file
_                             cmd.run                         : minion_cmd
cmd                           cmd.run                         : minion_cmd
shell                         cmd.run                         : minion_file
_                             cmd.run_all                     : minion_cmd
cmd                           cmd.run_all                     : minion_cmd
shell                         cmd.run_all                     : minion_file
_                             cmd.run_stderr                  : minion_cmd
cmd                           cmd.run_stderr                  : minion_cmd
shell                         cmd.run_stderr                  : minion_file
_                             cmd.run_stdout                  : minion_cmd
cmd                           cmd.run_stdout                  : minion_cmd
shell                         cmd.run_stdout                  : minion_file
shell                         cmd.script                      : minion_file
shell                         cmd.script_retcode              : minion_file
_                             cmd.which                       : minion_cmd
cmd                           cmd.which                       : minion_cmd
_                             cp.get_dir                      : master_file
_                             cp.get_dir                      : minion_file
path                          cp.get_dir                      : master_file
dest                          cp.get_dir                      : minion_file
_                             cp.get_file                     : master_file
_                             cp.get_file                     : minion_file
path                          cp.get_file                     : master_file
dest                          cp.get_file                     : minion_file
_                             file.copy                       : minion_file
src                           file.copy                       : minion_file
dst                           file.copy                       : minion_file
_                             grains.append                   : grain
key                           grains.append                   : grain
_                             grains.delval                   : grain
key                           grains.delval                   : grain
_                             grains.get                      : grain
key                           grains.get                      : grain
_                             grains.get_or_set_hash          : grain
name                          grains.get_or_set_hash          : grain
_                             grains.has_value                : grain
key                           grains.has_value                : grain
_                             grains.item                     : grain
_                             grains.items                    : grain
_                             grains.remove                   : grain
key                           grains.remove                   : grain
_                             grains.setval                   : grain
key                           grains.setval                   : grain
exclude                       state.highstate                 : state
_                             state.sls                       : state
_                             state.show_sls                  : state
_                             state.sls                       : state
exclude                       state.sls                       : state
_                             sys.argspec                     : function
_                             sys.argspec                     : module
module                        sys.argspec                     : module
_                             sys.doc                         : function
_                             sys.doc                         : module
'
#_                             pkg.remove                      : package

function __fish_salt_argspec_function
	set function_line '^\s*'$argv[1]
	__fish_salt_lines_between $function_line':' $function_line
end

function __fish_salt_argspec_args
	__fish_salt_lines_between '^\s*args:' '^\s*defaults:' | grep -v ':' 
end

function __fish_salt_list_arg_name
	__fish_salt_exec_output yaml sys.argspec (__fish_salt_function) | __fish_salt_argspec_function (__fish_salt_function) | __fish_salt_argspec_args | __fish_salt_clean yaml | sed 's/$/=/g'
end

function __fish_salt_list_arg_value
	set arg_path_re (__fish_salt_arg_name)'\s*'(__fish_salt_function)'\s*:\s*'
	set arg_types (echo $__fish_salt_args_types | __fish_salt_clean_prefix $arg_path_re)
	__fish_salt_list $arg_types
end

function __fish_salt_list_function
	__fish_salt_exec_and_clean yaml sys.list_functions $argv
end

function __fish_salt_list_grain
	 __fish_salt_exec_and_clean yaml grains.ls $argv
end

function __fish_salt_list_master_file_abs
	__fish_salt_exec_and_clean yaml cp.list_master
end

function __fish_salt_list_master_file
	__fish_salt_list_master_file_abs | sed 's/^/salt:\/\//g'
end

function __fish_salt_list_minion
	salt-key --no-color --list=$argv[1] | grep -Ev '^(Accepted|Unaccepted|Rejected) Keys:$'
end

function __fish_salt_list_minion_cmd
	set cmd (__fish_salt_arg_value | sed 's/^[\'"]//')
	set complete_cmd_exe '"complete --do-complete=\''$cmd'\'"'
	set cmd_without_last_word (echo $cmd | sed -E 's/\S*$//')
	# BUG: Static paths. Do we need to use which?
	set bash_shell '/bin/bash'
	set fish_shell '/usr/bin/fish'
	set sh_shell '/bin/sh'
	set zsh_shell '/usr/bin/zsh'
	set shell (__fish_salt_arg_value_by_name shell); and test -z $shell; and set shell $sh_shell
	switch $shell
		case $fish_shell
			__fish_salt_exec_and_clean nested cmd.run shell=$fish_shell cmd=$complete_cmd_exe | awk -v prefix="$cmd_without_last_word" '{print prefix $0}'
		case $bash_shell $zsh_shell
			# Not implemented; See
			# https://github.com/fish-shell/fish-shell/issues/1679#issuecomment-55487388
		case $sh_shell
			# sh doesn't have completions
	end
end

function __fish_salt_list_minion_file
	if [ (count $argv) -eq 0 ]
		set file (__fish_salt_arg_value)
	else
		set file $argv[1]
	end
	set exe '"ls --directory --file-type '$file'* 2> /dev/null"'
	__fish_salt_exec_output nested cmd.run $exe | __fish_salt_clean nested
end

function __fish_salt_list_module
	__fish_salt_exec_and_clean yaml sys.list_modules $argv
end

function __fish_salt_list_package
	__fish_salt_exec_and_clean yaml pkg.list_pkgs $argv | sed 's/:.*//g'
end

function __fish_salt_list_state
	__fish_salt_list_master_file_abs | grep '.sls' | sed 's/\//./g;s/\.init\.sls/.sls/g;s/\.sls//g'
end

function __fish_salt_prefix_with_arg_name
	set arg_name (__fish_salt_arg_name)
	if [ $arg_name != '_' ]
		sed "p;s/^/$arg_name=/g"
	else
		# leave stdout as is; don't remove this line, because if construction 
		# clears stdout if condition fails
		tee
	end
end
<|MERGE_RESOLUTION|>--- conflicted
+++ resolved
@@ -103,32 +103,7 @@
 	complete -c $program     -x      -l return               -d "Set an alternative return method. By default salt will send the return data from the command back to the master, but the return data can be redirected into any number of systems, databases or applications."
 end
 
-<<<<<<< HEAD
-=======
-# salt general options (from --help)
-for auth in auth eauth external-auth
-	complete -c salt         -f -s a -l $auth                -d "Specify an external authentication system to use."
-end
-for batch in batch batch-size
-	complete -c salt         -f -s b -l $batch               -d "Execute the salt job in batch mode, pass either the number of minions to batch at a time, or the percentage of minions to have runnin"
-end
-complete -c salt             -x      -l args-separator       -d "Set the special argument used as a delimiter between command arguments of compound commands. This is useful when one wants to pass commas as arguments to some of the commands in a compound command."
-complete -c salt             -f      -l async                -d "Run the salt command but don't wait for a reply"
-complete -c salt             -f -s C -l compound             -d "The compound target option allows for multiple target types to be evaluated, allowing for greater granularity in target matching. The compound target is space delimited, targets other than globs are preceded with an identifier matching the specific targets argument type: salt \"G@os:RedHat and webser* or E@database.*\""
-complete -c salt             -f -s S -l ipcidr               -d "Match based on Subnet (CIDR notation) or IPv4 address."
-complete -c salt             -f -s T -l make-token           -d "Generate and save an authentication token for re-use. The token is generated and made available for the period defined in the Salt Master."
-complete -c salt             -x      -l password             -d "Password for external authentication"
-complete -c salt             -f -s I -l pillar               -d "Instead of using shell globs to evaluate the target use a pillar value to identify targets, the syntax for the target is the pillar key followed by a globexpression: "role:production*""
-complete -c salt             -f      -l show-timeout         -d "Display minions that timeout without the additional output of --verbose"
-complete -c salt             -f      -l show-jid             -d "Display jid without the additional output of --verbose"
-complete -c salt             -x      -l state-output         -d "Override the configured state_output value for minion output. Default: full"
-complete -c salt             -f -s s -l static               -d "Return the data from minions as a group after they all return."
-complete -c salt             -x      -l subset               -d "Execute the routine on a random subset of the targeted minions. The minions will be verified that they have the named function before executing"
-complete -c salt             -f      -l summary              -d "Display summary information about a salt command"
-complete -c salt             -x      -l username             -d "Username for external authentication"
-complete -c salt             -f -s v -l verbose              -d "Turn on command verbosity, display jid and active job queries"
-
->>>>>>> 336a9d1e
+
 # convinience functions
 function __fish_salt_log
 	echo $argv >&2
