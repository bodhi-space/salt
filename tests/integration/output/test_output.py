--- conflicted
+++ resolved
@@ -92,11 +92,7 @@
         See https://github.com/saltstack/salt/issues/49269
         '''
         dumped_yaml = '\n'.join(self.run_call('grains.items --out=yaml'))
-<<<<<<< HEAD
         loaded_yaml = salt.utils.yaml.safe_load(dumped_yaml)
-=======
-        loaded_yaml = yaml.load(dumped_yaml)
->>>>>>> 7a166bc5
         # We just want to check that the dumped YAML loades as a dict with a
         # single top-level key, we don't care about the real contents.
         assert isinstance(loaded_yaml, dict)
