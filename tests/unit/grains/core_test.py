--- conflicted
+++ resolved
@@ -30,9 +30,7 @@
 # Globals
 core.__salt__ = {}
 core.__opts__ = {}
-<<<<<<< HEAD
 log = logging.getLogger(__name__)
-=======
 IPv4Address = salt.ext.ipaddress.IPv4Address
 IPv6Address = salt.ext.ipaddress.IPv6Address
 IP4_LOCAL = '127.0.0.1'
@@ -41,7 +39,6 @@
 IP6_LOCAL = '::1'
 IP6_ADD1 = '2001:4860:4860::8844'
 IP6_ADD2 = '2001:4860:4860::8888'
->>>>>>> 88c0d66b
 
 
 @skipIf(NO_MOCK, NO_MOCK_REASON)
@@ -473,7 +470,6 @@
         self.assertListEqual(list(os_grains.get('osrelease_info')), os_release_map['osrelease_info'])
         self.assertEqual(os_grains.get('osmajorrelease'), os_release_map['osmajorrelease'])
 
-<<<<<<< HEAD
     def test_docker_virtual(self):
         '''
         Test if OS grains are parsed correctly in Ubuntu Xenial Xerus
@@ -494,7 +490,7 @@
                         core._virtual({'kernel': 'Linux'}).get('virtual_subtype'),
                         'Docker'
                     )
-=======
+
     def _check_ipaddress(self, value, ip_v):
         '''
         check if ip address in a list is valid
@@ -618,7 +614,6 @@
                                   MagicMock(return_value=resolv_mock)):
                     get_dns = core.dns()
                     self.assertEqual(get_dns, ret)
->>>>>>> 88c0d66b
 
 
 if __name__ == '__main__':
