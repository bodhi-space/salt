--- conflicted
+++ resolved
@@ -288,7 +288,6 @@
                 with patch.object(os.path, 'isdir', mock_t):
                     with patch.object(os.path, 'exists', mock_f):
                         with patch.object(os.path, 'lexists', mock_t):
-<<<<<<< HEAD
                             comt = (
                                 'Symlink & backup dest exists and Force not '
                                 'set. {0} -> {1} - backup: {2}'.format(
@@ -329,18 +328,6 @@
                         ),
                         ret
                     )
-=======
-                            with patch('salt.utils.win_functions.get_sid_from_name', return_value='test-sid'):
-                                comt = ('File exists where the backup target SALT'
-                                        ' should go')
-                                ret = return_val({'comment': comt,
-                                            'result': False,
-                                            'pchanges': {'new': name}})
-                                self.assertDictEqual(filestate.symlink
-                                                     (name, target, user=user,
-                                                      group=group, backupname='SALT'),
-                                                     ret)
->>>>>>> 4d4d2eac
 
         with patch.dict(filestate.__salt__, {'config.manage_mode': mock_t,
                                              'file.user_to_uid': mock_uid,
