#!/usr/bin/env python2
'''
The setup script for salt
'''

<<<<<<< HEAD
from distutils import log
=======
import os
import sys
from glob import glob
from distutils.core import setup, Extension
from distutils.command.sdist import sdist
>>>>>>> 05edea8b
from distutils.cmd import Command
from distutils.sysconfig import get_python_lib, PREFIX
<<<<<<< HEAD
import os
import sys

from salt import __version__

=======

execfile('salt/version.py')

class TestCommand(Command):
    description = 'Run tests'
    user_options = []
    def initialize_options(self): pass
    def finalize_options(self): pass
    def run(self):
        from subprocess import Popen
        self.run_command('build')
        build_cmd = self.get_finalized_command('build_ext')
        runner = os.path.abspath('tests/runtests.py')
        test_cmd = 'python %s' % runner
        print("running test")
        test_process = Popen(
            test_cmd, shell=True,
            stdout=sys.stdout, stderr=sys.stderr,
            cwd=build_cmd.build_lib
        )
        test_process.communicate()

try:
    from Cython.Distutils import build_ext
    import Cython.Compiler.Main as cython_compiler
    have_cython = True
except ImportError:
    from distutils.command.build_ext import build_ext
    have_cython = False


>>>>>>> 05edea8b
NAME = 'salt'
VER = __version__
DESC = ('Portable, distributed, remote execution and '
        'configuration management system')
mod_path = os.path.join(get_python_lib(), 'salt/modules')
doc_path = os.path.join(PREFIX, 'share/doc', NAME + '-' + VER)
example_path = os.path.join(doc_path, 'examples')
template_path = os.path.join(example_path, 'templates')

if 'SYSCONFDIR' in os.environ:
    etc_path = os.environ['SYSCONFDIR']
else:
    etc_path = os.path.join(os.path.dirname(PREFIX), 'etc')

# take care of extension modules.
if have_cython:
    sources = ['salt/msgpack/_msgpack.pyx']

    class Sdist(sdist):
        def __init__(self, *args, **kwargs):
            for src in glob('salt/msgpack/*.pyx'):
                cython_compiler.compile(glob('msgpack/*.pyx'),
                                        cython_compiler.default_options)
            sdist.__init__(self, *args, **kwargs)
else:
    sources = ['salt/msgpack/_msgpack.c']

    Sdist = sdist

libraries = ['ws2_32'] if sys.platform == 'win32' else []

msgpack_mod = Extension('salt.msgpack._msgpack',
                        sources=sources,
                        libraries=libraries,
                        )

setup(
      name=NAME,
      version=VER,
      description=DESC,
      author='Thomas S Hatch',
      author_email='thatch45@gmail.com',
      url='http://saltstack.org',
<<<<<<< HEAD
=======
      ext_modules=[msgpack_mod],
      cmdclass={'build_ext': build_ext, 'sdist': Sdist, 'test': TestCommand},
>>>>>>> 05edea8b
      classifiers=[
          'Programming Language :: Python',
          'Programming Language :: Cython',
          'Programming Language :: Python :: 2.6',
          'Programming Language :: Python :: 2.7',
          'Development Status :: 5 - Production/Stable',
          'Environment :: Console',
          'Intended Audience :: Developers',
          'Intended Audience :: Information Technology',
          'Intended Audience :: System Administrators',
          'License :: OSI Approved :: Apache Software License',
          'Operating System :: POSIX :: Linux',
          'Topic :: System :: Clustering',
          'Topic :: System :: Distributed Computing',
          ],
      packages=['salt',
                'salt.cli',
                'salt.ext',
                'salt.grains',
                'salt.modules',
                'salt.renderers',
                'salt.returners',
                'salt.runners',
                'salt.states',
                'salt.utils',
                'salt.msgpack',
                ],
      scripts=['scripts/salt-master',
               'scripts/salt-minion',
               'scripts/salt-syndic',
               'scripts/salt-key',
               'scripts/salt-cp',
               'scripts/salt-call',
               'scripts/salt-run',
               'scripts/salt'],
      data_files=[(os.path.join(etc_path, 'salt'),
                    ['conf/master',
                     'conf/minion',
                    ]),
                ('share/man/man1',
                    ['doc/man/salt-master.1',
                     'doc/man/salt-key.1',
                     'doc/man/salt.1',
                     'doc/man/salt-cp.1',
                     'doc/man/salt-call.1',
                     'doc/man/salt-syndic.1',
                     'doc/man/salt-run.1',
                     'doc/man/salt-minion.1',
                    ]),
                ('share/man/man7',
                    ['doc/man/salt.7',
                    ]),
                (mod_path,
                    ['salt/modules/cytest.pyx',
                    ]),
                (doc_path,
<<<<<<< HEAD
                    ['LICENSE'
=======
                    [
>>>>>>> 05edea8b
                    ]),
                 ],
     )<|MERGE_RESOLUTION|>--- conflicted
+++ resolved
@@ -3,24 +3,13 @@
 The setup script for salt
 '''
 
-<<<<<<< HEAD
-from distutils import log
-=======
 import os
 import sys
 from glob import glob
 from distutils.core import setup, Extension
 from distutils.command.sdist import sdist
->>>>>>> 05edea8b
 from distutils.cmd import Command
 from distutils.sysconfig import get_python_lib, PREFIX
-<<<<<<< HEAD
-import os
-import sys
-
-from salt import __version__
-
-=======
 
 execfile('salt/version.py')
 
@@ -52,7 +41,6 @@
     have_cython = False
 
 
->>>>>>> 05edea8b
 NAME = 'salt'
 VER = __version__
 DESC = ('Portable, distributed, remote execution and '
@@ -96,11 +84,8 @@
       author='Thomas S Hatch',
       author_email='thatch45@gmail.com',
       url='http://saltstack.org',
-<<<<<<< HEAD
-=======
       ext_modules=[msgpack_mod],
       cmdclass={'build_ext': build_ext, 'sdist': Sdist, 'test': TestCommand},
->>>>>>> 05edea8b
       classifiers=[
           'Programming Language :: Python',
           'Programming Language :: Cython',
@@ -157,11 +142,7 @@
                     ['salt/modules/cytest.pyx',
                     ]),
                 (doc_path,
-<<<<<<< HEAD
-                    ['LICENSE'
-=======
                     [
->>>>>>> 05edea8b
                     ]),
                  ],
      )